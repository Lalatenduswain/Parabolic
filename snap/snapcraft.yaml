--- conflicted
+++ resolved
@@ -57,12 +57,8 @@
       wget https://dot.net/v1/dotnet-install.sh -O dotnet-install.sh
       chmod +x ./dotnet-install.sh
       ./dotnet-install.sh --channel 7.0
-<<<<<<< HEAD
       pip install --prefix=$CRAFT_PART_INSTALL/usr yt-dlp==2023.03.04 psutil==5.9.5
-=======
-      pip install --prefix=$CRAFT_PART_INSTALL/usr yt-dlp==2023.03.04
       patch -p1 < $CRAFT_PROJECT_DIR/snap/tube-converter.patch
->>>>>>> f6080b2d
     override-build: |
       set -eux
       export DOTNET_ROOT=$HOME/.dotnet
