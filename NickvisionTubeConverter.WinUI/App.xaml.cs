--- conflicted
+++ resolved
@@ -28,17 +28,10 @@
         _mainWindowController.AppInfo.ShortName = "Tube Converter";
         _mainWindowController.AppInfo.Description = $"{_mainWindowController.Localizer["Description"]}.";
         _mainWindowController.AppInfo.Version = "2023.4.2-beta1";
-<<<<<<< HEAD
         _mainWindowController.AppInfo.Changelog = "- Added a configurable speed limit that can be used to limit individual downloads\n- Added support for using aria2 as the downloader backend\n- Fixed an issue where not all logs were shown for a download\n- Fixed an issue where opening the Settings page with `Run in\nBackground` enabled would crash the app\n- Updated translations (Thanks everyone on Weblate!)";
-        _mainWindowController.AppInfo.GitHubRepo = new Uri("https://github.com/nlogozzo/NickvisionTubeConverter");
-        _mainWindowController.AppInfo.IssueTracker = new Uri("https://github.com/nlogozzo/NickvisionTubeConverter/issues/new");
-        _mainWindowController.AppInfo.SupportUrl = new Uri("https://github.com/nlogozzo/NickvisionTubeConverter/discussions");
-=======
-        _mainWindowController.AppInfo.Changelog = "- Added a configurable speed limit that can be used to limit individual downloads\n- Added support for using aria2 as the downloader backend\n- Fixed an issue where not all logs were shown for a download\n- Updated translations (Thanks everyone on Weblate!)";
         _mainWindowController.AppInfo.GitHubRepo = new Uri("https://github.com/NickvisionApps/TubeConverter");
         _mainWindowController.AppInfo.IssueTracker = new Uri("https://github.com/NickvisionApps/TubeConverter/issues/new");
         _mainWindowController.AppInfo.SupportUrl = new Uri("https://github.com/NickvisionApps/TubeConverter/discussions");
->>>>>>> 4263d9d7
         //Theme
         if (_mainWindowController.Theme == Theme.Light)
         {
