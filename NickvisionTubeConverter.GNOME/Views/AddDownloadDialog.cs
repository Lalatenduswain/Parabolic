using NickvisionTubeConverter.GNOME.Controls;
using NickvisionTubeConverter.GNOME.Helpers;
using NickvisionTubeConverter.Shared.Controllers;
using NickvisionTubeConverter.Shared.Models;
using System;
using System.Collections.Generic;
using System.IO;
using System.Runtime.InteropServices;
using System.Threading.Tasks;
using static NickvisionTubeConverter.Shared.Helpers.Gettext;

namespace NickvisionTubeConverter.GNOME.Views;

/// <summary>
/// The AddDownloadDialog for the application
/// </summary>
public partial class AddDownloadDialog : Adw.Window
{
    private delegate bool GSourceFunc(nint data);
    private delegate void GAsyncReadyCallback(nint source, nint res, nint user_data);

    [LibraryImport("libadwaita-1.so.0", StringMarshalling = StringMarshalling.Utf8)]
    private static partial void g_main_context_invoke(nint context, GSourceFunc function, nint data);
    [LibraryImport("libadwaita-1.so.0", StringMarshalling = StringMarshalling.Utf8)]
    private static partial string g_file_get_path(nint file);
    [LibraryImport("libadwaita-1.so.0", StringMarshalling = StringMarshalling.Utf8)]
    private static partial nint gtk_file_dialog_new();
    [LibraryImport("libadwaita-1.so.0", StringMarshalling = StringMarshalling.Utf8)]
    private static partial void gtk_file_dialog_set_title(nint dialog, string title);
    [LibraryImport("libadwaita-1.so.0", StringMarshalling = StringMarshalling.Utf8)]
    private static partial void gtk_file_dialog_set_initial_folder(nint dialog, nint folder);
    [LibraryImport("libadwaita-1.so.0", StringMarshalling = StringMarshalling.Utf8)]
    private static partial void gtk_file_dialog_select_folder(nint dialog, nint parent, nint cancellable, GAsyncReadyCallback callback, nint user_data);
    [LibraryImport("libadwaita-1.so.0", StringMarshalling = StringMarshalling.Utf8)]
    private static partial nint gtk_file_dialog_select_folder_finish(nint dialog, nint result, nint error);
    [LibraryImport("libadwaita-1.so.0", StringMarshalling = StringMarshalling.Utf8)]
    private static partial void gdk_clipboard_read_text_async(nint clipboard, nint cancellable, GAsyncReadyCallback callback, nint user_data);
    [LibraryImport("libadwaita-1.so.0", StringMarshalling = StringMarshalling.Utf8)]
    private static partial string gdk_clipboard_read_text_finish(nint clipboard, nint result, nint error);

    private const uint GTK_INVALID_LIST_POSITION = 4294967295;

    private readonly Gtk.Window _parent;
    private readonly AddDownloadDialogController _controller;
    private MediaUrlInfo? _mediaUrlInfo;
    private string _saveFolderString;
    private GAsyncReadyCallback? _saveCallback;
    private GSourceFunc _startSearchCallback;
    private GSourceFunc _finishSearchCallback;
    private GAsyncReadyCallback _clipboardCallback;
    private readonly Gtk.ShortcutController _shortcutController;

    [Gtk.Connect] private readonly Gtk.Label _titleLabel;
    [Gtk.Connect] private readonly Adw.ToastOverlay _toastOverlay;
    [Gtk.Connect] private readonly Adw.ViewStack _viewStack;
    [Gtk.Connect] private readonly Adw.EntryRow _urlRow;
    [Gtk.Connect] private readonly Gtk.Button _validateUrlButton;
    [Gtk.Connect] private readonly Gtk.Button _addDownloadButton;
    [Gtk.Connect] private readonly Gtk.Box _downloadPage;
    [Gtk.Connect] private readonly Gtk.Button _backButton;
    [Gtk.Connect] private readonly Gtk.ScrolledWindow _scrolledWindow;
    [Gtk.Connect] private readonly Adw.ComboRow _fileTypeRow;
    [Gtk.Connect] private readonly Adw.ComboRow _qualityRow;
    [Gtk.Connect] private readonly Adw.ComboRow _subtitleRow;
    [Gtk.Connect] private readonly Adw.EntryRow _saveFolderRow;
    [Gtk.Connect] private readonly Gtk.Button _selectSaveFolderButton;
    [Gtk.Connect] private readonly Adw.ActionRow _openAdvancedRow;
    [Gtk.Connect] private readonly Adw.PreferencesGroup _mediaGroup;
    [Gtk.Connect] private readonly Adw.PreferencesGroup _openPlaylistGroup;
    [Gtk.Connect] private readonly Adw.ActionRow _openPlaylistRow;
    [Gtk.Connect] private readonly Adw.ActionRow _numberTitlesRow;
    [Gtk.Connect] private readonly Gtk.Switch _numberTitlesSwitch;
    [Gtk.Connect] private readonly Gtk.Box _playlistPage;
    [Gtk.Connect] private readonly Gtk.ScrolledWindow _playlist;
    [Gtk.Connect] private readonly Adw.PreferencesGroup _playlistGroup;
    [Gtk.Connect] private readonly Adw.ActionRow _numberTitlesRow2;
    [Gtk.Connect] private readonly Gtk.Switch _numberTitlesSwitch2;
    [Gtk.Connect] private readonly Gtk.Box _advancedPage;
    [Gtk.Connect] private readonly Gtk.ScrolledWindow _advanced;
    [Gtk.Connect] private readonly Adw.PreferencesGroup _advancedGroup;
    [Gtk.Connect] private readonly Adw.ActionRow _speedLimitRow;
    [Gtk.Connect] private readonly Gtk.Switch _speedLimitSwitch;
    [Gtk.Connect] private readonly Adw.ActionRow _cropThumbnailRow;
    [Gtk.Connect] private readonly Gtk.Switch _cropThumbnailSwitch;
<<<<<<< HEAD
    [Gtk.Connect] private readonly Adw.ExpanderRow _downloadTimeframeRow;
    [Gtk.Connect] private readonly Adw.EntryRow _timeframeStartRow;
    [Gtk.Connect] private readonly Adw.EntryRow _timeframeEndRow;
=======
    [Gtk.Connect] private readonly Adw.ExpanderRow _authRow;
    [Gtk.Connect] private readonly Adw.ComboRow _keyringRow;
    [Gtk.Connect] private readonly Adw.EntryRow _usernameRow;
    [Gtk.Connect] private readonly Adw.PasswordEntryRow _passwordRow;
>>>>>>> 7eb62bfe
    private Gtk.Spinner? _urlSpinner;
    private readonly List<MediaRow> _mediaRows;
    private readonly string[] _audioQualityArray;
    private List<string>? _videoQualityList;
    private bool _audioOnly;
    private double _singleMediaDuration;

    public event EventHandler? OnDownload;

    /// <summary>
    /// Constructs an AddDownloadDialog
    /// </summary>
    /// <param name="builder">Gtk.Builder</param>
    /// <param name="controller">AddDownloadDialogController</param>
    /// <param name="parent">Gtk.Window</param>
    private AddDownloadDialog(Gtk.Builder builder, AddDownloadDialogController controller, Gtk.Window parent) : base(builder.GetPointer("_root"), false)
    {
        _parent = parent;
        _controller = controller;
        _mediaUrlInfo = null;
        _saveCallback = null;
        _mediaRows = new List<MediaRow>();
        _audioOnly = false;
        _singleMediaDuration = 0;
        _audioQualityArray = new string[] { _("Best"), _("Worst") };
        _startSearchCallback = (x) =>
        {
            _urlSpinner = Gtk.Spinner.New();
            _validateUrlButton.SetSensitive(false);
            _validateUrlButton.SetChild(_urlSpinner);
            _urlSpinner.Start();
            return false;
        };
<<<<<<< HEAD
        _finishSearchCallback = (x) =>
        {
            _urlSpinner.Stop();
            _validateUrlButton.SetSensitive(true);
            _validateUrlButton.SetChild(null);
            _validateUrlButton.SetLabel(_controller.Localizer["ValidateUrl"]);
            if (_mediaUrlInfo == null)
            {
                _urlRow.AddCssClass("error");
                _urlRow.SetTitle(_controller.Localizer["MediaUrl", "Invalid"]);
            }
            else
            {
                _videoQualityList = new List<string> {};
                if (_mediaUrlInfo.VideoResolutions.Count == 0)
                {
                    _audioOnly = true;
                    _fileTypeRow.SetModel(Gtk.StringList.New(new string[] {"MP3", "OPUS", "FLAC", "WAV"}));
                    _fileTypeRow.SetSelected((uint)Math.Max((int)_controller.PreviousMediaFileType - 2, 0));
                }
                else
                {
                    foreach (var resolution in _mediaUrlInfo.VideoResolutions)
                    {
                        _videoQualityList.Add(resolution.ToString());
                    }
                    _fileTypeRow.SetSelected((uint)_controller.PreviousMediaFileType);
                }
                SetQualityRowModel(); // in case _fileTypeRow.SetSelected didn't invoke OnNotify
                _urlRow.RemoveCssClass("error");
                _urlRow.SetTitle(_controller.Localizer["MediaUrl", "Field"]);
                _downloadPage.SetVisible(true);
                _viewStack.SetVisibleChildName("pageDownload");
                SetDefaultWidget(_addDownloadButton);
                _addDownloadButton.SetSensitive(!string.IsNullOrEmpty(_saveFolderRow.GetText()));
                _numberTitlesButton.SetVisible(_mediaUrlInfo.MediaList.Count > 1 ? true : false);
                if (_mediaUrlInfo.MediaList.Count > 1)
                {
                    foreach (var mediaInfo in _mediaUrlInfo.MediaList)
                    {
                        var row = new MediaRow(mediaInfo, _controller.Localizer);
                        _mediaRows.Add(row);
                        row.OnSelectionChanged += PlaylistChanged;
                        _playlistGroup.Add(row);
                    }
                    _downloadTimeframeRow.SetVisible(false);
                    _openPlaylistGroup.SetVisible(true);
                    _openPlaylistRow.SetTitle(string.Format(_controller.Localizer["Playlist", "Count"], _mediaUrlInfo.MediaList.Count, _mediaUrlInfo.MediaList.Count));
                    _qualityRow.SetTitle(_controller.Localizer["MaxQuality", "Field"]);
                }
                else
                {
                    _singleMediaDuration = _mediaUrlInfo.MediaList[0].Duration;
                    var row = new MediaRow(_mediaUrlInfo.MediaList[0], _controller.Localizer);
                    _mediaRows.Add(row);
                    _mediaGroup.SetVisible(true);
                    _mediaGroup.Add(row);
                }
            }
            ValidateOptions();
            return false;
        };
=======
        _finishSearchCallback = (x) => FinishSearchUrl();
>>>>>>> 7eb62bfe
        //Dialog Settings
        SetTransientFor(parent);
        SetIconName(_controller.AppInfo.ID);
        //Build UI
        builder.Connect(this);
        _validateUrlButton.OnClicked += async (sender, e) => await SearchUrlAsync(_urlRow.GetText());
        _viewStack.OnNotify += (sender, e) =>
        {
            if (e.Pspec.GetName() == "visible-child")
            {
                _backButton.SetVisible(_viewStack.GetVisibleChildName() == "pagePlaylist" || _viewStack.GetVisibleChildName() == "pageAdvanced");
                _titleLabel.SetLabel(_viewStack.GetVisibleChildName() switch
                {
                    "pagePlaylist" => _("Playlist"),
                    "pageAdvanced" => _("Advanced Options"),
                    _ => _("Add Download")
                });
            }
        };
        _backButton.OnClicked += (sender, e) =>
        {
            _viewStack.SetVisibleChildName("pageDownload");
            SetDefaultWidget(_addDownloadButton);
        };
        _authRow.OnNotify += (sender, e) =>
        {
            if(e.Pspec.GetName() == "enable-expansion")
            {
                _usernameRow.SetText("");
                _passwordRow.SetText("");
            }
        };
        _keyringRow.OnNotify += (sender, e) =>
        {
            if(e.Pspec.GetName() == "selected")
            {
                if(_keyringRow.GetSelected() == 0)
                {
                    _usernameRow.SetVisible(true);
                    _passwordRow.SetVisible(true);
                }
                else
                {
                    _usernameRow.SetVisible(false);
                    _passwordRow.SetVisible(false);
                }
            }
        };
        var vadjustment = _scrolledWindow.GetVadjustment();
        vadjustment.OnNotify += (sender, e) =>
        {
            if (e.Pspec.GetName() == "page-size")
            {
                if (vadjustment.GetPageSize() < vadjustment.GetUpper())
                {
                    _scrolledWindow.AddCssClass("scrolled-window");
                }
                else
                {
                    _scrolledWindow.RemoveCssClass("scrolled-window");
                }
            }
        };
        _fileTypeRow.OnNotify += (sender, e) =>
        {
            if (e.Pspec.GetName() == "selected-item")
            {
                SetQualityRowModel();
                if(_controller.CropAudioThumbnails)
                {
                    _cropThumbnailSwitch.SetActive(SelectedMediaFileType.GetIsAudio());
                }
            }
        };
        _selectSaveFolderButton.OnClicked += SelectSaveFolder;
        _speedLimitSwitch.OnNotify += (sender, e) =>
        {
            if (e.Pspec.GetName() == "active")
            {
                if (_speedLimitSwitch.GetActive())
                {
                    _downloadTimeframeRow.SetExpanded(false);
                }
                _downloadTimeframeRow.SetSensitive(!_speedLimitSwitch.GetActive());
            }
        };
        _cropThumbnailRow.SetVisible(_controller.EmbedMetadata);
        _downloadTimeframeRow.OnNotify += (sender, e) =>
        {
            if (e.Pspec.GetName() == "expanded")
            {
                if (_downloadTimeframeRow.GetExpanded())
                {
                    _speedLimitSwitch.SetActive(false);
                    _timeframeStartRow.SetText(TimeSpan.FromSeconds(0).ToString(@"hh\:mm\:ss"));
                    _timeframeEndRow.SetText(TimeSpan.FromSeconds(_singleMediaDuration).ToString(@"hh\:mm\:ss"));
                }
                _speedLimitRow.SetSensitive(!_downloadTimeframeRow.GetExpanded());
                ValidateOptions();
            }
        };
        _timeframeStartRow.OnNotify += (sender, e) =>
        {
            if (e.Pspec.GetName() == "text")
            {
                ValidateOptions();
            }
        };
        _timeframeEndRow.OnNotify += (sender, e) =>
        {
            if (e.Pspec.GetName() == "text")
            {
                ValidateOptions();
            }
        };
        _openAdvancedRow.OnActivated += (sender, e) => _viewStack.SetVisibleChildName("pageAdvanced");
        _openPlaylistRow.OnActivated += (sender, e) => _viewStack.SetVisibleChildName("pagePlaylist");
        _numberTitlesSwitch.OnNotify += (sender, e) =>
        {
            if(e.Pspec.GetName() == "active")
            {
                ToggleNumberTitles();
            }
        };
        _playlist.GetVadjustment().OnNotify += (sender, e) =>
        {
            if (e.Pspec.GetName() == "value")
            {
                if (_playlist.GetVadjustment().GetValue() > 0)
                {
                    _playlist.AddCssClass("playlist");
                }
                else
                {
                    _playlist.RemoveCssClass("playlist");
                }
            }
        };
        //Add Download Button
        _addDownloadButton.OnClicked += AddDownload;
        _addDownloadButton.SetSensitive(false);
        _numberTitlesSwitch2.BindProperty("active", _numberTitlesSwitch, "active", GObject.BindingFlags.Bidirectional);
        //Shortcut Controller
        _shortcutController = Gtk.ShortcutController.New();
        _shortcutController.SetScope(Gtk.ShortcutScope.Managed);
        _shortcutController.AddShortcut(Gtk.Shortcut.New(Gtk.ShortcutTrigger.ParseString("Escape"), Gtk.CallbackAction.New(OnEscapeKey)));
        AddController(_shortcutController);
        //Load
        _viewStack.SetVisibleChildName("pageUrl");
        SetDefaultWidget(_validateUrlButton);
        if (Directory.Exists(_controller.PreviousSaveFolder))
        {
            _saveFolderString = _controller.PreviousSaveFolder;
        }
        else
        {
            _saveFolderString = "";
        }
        _saveFolderRow.SetText(Path.GetFileName(_saveFolderString) ?? "");
        _speedLimitRow.SetSubtitle($"{_("{0:f1} KiB/s", _controller.CurrentSpeedLimit)} {_("(Configurable in preferences)")}");
    }

    /// <summary>
    /// Constructs an AddDownloadDialog
    /// </summary>
    /// <param name="controller">AddDownloadDialogController</param>
    /// <param name="parent">Gtk.Window</param>
    public AddDownloadDialog(AddDownloadDialogController controller, Gtk.Window parent) : this(Builder.FromFile("add_download_dialog.ui"), controller, parent)
    {
    }

    private MediaFileType SelectedMediaFileType
    {
        get
        {
            MediaFileType fileType;
            if (_controller.DisallowConversions)
            {
                fileType = (_fileTypeRow.GetSelected() == 0 && !_audioOnly) ? MediaFileType.Video : MediaFileType.Audio;
            }
            else
            {
                fileType = (MediaFileType)_fileTypeRow.GetSelected();
                if (_audioOnly)
                {
                    fileType += 2;
                }
            }
            return fileType;
        }
    }

    /// <summary>
    /// Presents the dialog
    /// </summary>
    /// <param name="url">A url to validate at startup</param>
    public async Task PresentAsync(string? url = null)
    {
        base.Present();
        //Validated from startup
        if (!string.IsNullOrEmpty(url))
        {
            await SearchUrlAsync(url);
        }
        else
        {
            //Validate Clipboard
            var clipboard = Gdk.Display.GetDefault()!.GetClipboard();
            _clipboardCallback = (source, res, data) =>
            {
                var clipboardText = gdk_clipboard_read_text_finish(clipboard.Handle, res, IntPtr.Zero);
                if(!string.IsNullOrEmpty(clipboardText))
                {
                    var result = Uri.TryCreate(clipboardText, UriKind.Absolute, out var uriResult) && (uriResult.Scheme == Uri.UriSchemeHttp || uriResult.Scheme == Uri.UriSchemeHttps);
                    if (result)
                    {
                        _urlRow.SetText(clipboardText);
                    }
                }
            };
            gdk_clipboard_read_text_async(clipboard.Handle, IntPtr.Zero, _clipboardCallback, IntPtr.Zero);
        }
        //Keyring
        var names = await _controller.GetKeyringCredentialNamesAsync();
        if(_controller.KeyringAuthAvailable)
        {
            names.Insert(0, _("Use manual credential"));
        }
        if(names.Count > 0)
        {
            _keyringRow.SetModel(Gtk.StringList.New(names.ToArray()));
            _keyringRow.SetSelected(names.Count > 1 ? 1u : 0u);
        }
        else
        {
            _keyringRow.SetVisible(false);
            _usernameRow.SetVisible(true);
            _passwordRow.SetVisible(true);
        }
    }

    /// <summary>
    /// Occurs when the escape key is pressed on the window
    /// </summary>
    /// <param name="sender">Gtk.Widget</param>
    /// <param name="e">GLib.Variant</param>
    private bool OnEscapeKey(Gtk.Widget sender, GLib.Variant e)
    {
        if (_viewStack.GetVisibleChildName() == "pagePlaylist")
        {
            _viewStack.SetVisibleChildName("pageDownload");
            SetDefaultWidget(_addDownloadButton);
            _playlistPage.SetVisible(false);
        }
        else
        {
            Close();
        }
        return true;
    }

    /// <summary>
    /// Searches for information about a URL in the dialog
    /// </summary>
    /// <param name="url">The URL to search</param>
    private async Task SearchUrlAsync(string url)
    {
        g_main_context_invoke(0, _startSearchCallback, 0);
        await Task.Run(async () =>
        {
            try
            {
                _urlRow.SetText(url);
                if(_keyringRow.GetSelected() == 0 || _keyringRow.GetSelected() == GTK_INVALID_LIST_POSITION || !_authRow.GetEnableExpansion())
                {
                    _mediaUrlInfo = await _controller.SearchUrlAsync(url, _usernameRow.GetText(), _passwordRow.GetText());
                }
                else
                {
                    _mediaUrlInfo = await _controller.SearchUrlAsync(url, ((int)_keyringRow.GetSelected()) - 1);
                }
            }
            catch (Exception ex)
            {
                Console.WriteLine(ex.Message);
                Console.WriteLine(ex.StackTrace);
            }
        });
        g_main_context_invoke(0, _finishSearchCallback, 0);
    }

    /// <summary>
    /// Finishes a URL search
    /// </summary>
    private bool FinishSearchUrl()
    {
        _urlSpinner.Stop();
        _validateUrlButton.SetSensitive(true);
        _validateUrlButton.SetChild(null);
        _validateUrlButton.SetLabel(_("Validate"));
        if (_mediaUrlInfo == null)
        {
            _urlRow.AddCssClass("error");
            _urlRow.SetTitle(_("Media URL (Invalid)"));
        }
        else
        {
            _videoQualityList = new List<string> {};
            if (_mediaUrlInfo.VideoResolutions.Count == 0)
            {
                _audioOnly = true;
                if (_controller.DisallowConversions)
                {
                    _fileTypeRow.SetModel(Gtk.StringList.New(new string[] { _("Audio") }));
                    _fileTypeRow.SetSelected(0);
                }
                else
                {
                    _fileTypeRow.SetModel(Gtk.StringList.New(new string[] {"MP3", "OPUS", "FLAC", "WAV"}));
                    _fileTypeRow.SetSelected((uint)Math.Max((int)_controller.PreviousMediaFileType - 2, 0));
                }
            }
            else
            {
                foreach (var resolution in _mediaUrlInfo.VideoResolutions)
                {
                    _videoQualityList.Add(resolution.ToString());
                }
                if(_controller.DisallowConversions)
                {
                    _fileTypeRow.SetModel(Gtk.StringList.New(new string[] { _("Video"), _("Audio") }));
                    _fileTypeRow.SetSelected(0);
                }
                else
                {
                    _fileTypeRow.SetSelected((uint)_controller.PreviousMediaFileType);
                }
            }
            SetQualityRowModel(); // in case _fileTypeRow.SetSelected didn't invoke OnNotify
            _urlRow.RemoveCssClass("error");
            _urlRow.SetTitle(_("Media URL"));
            _downloadPage.SetVisible(true);
            _viewStack.SetVisibleChildName("pageDownload");
            SetDefaultWidget(_addDownloadButton);
            _addDownloadButton.SetSensitive(!string.IsNullOrEmpty(_saveFolderRow.GetText()));
            _numberTitlesRow.SetVisible(_mediaUrlInfo.MediaList.Count > 1 ? true : false);
            if (_mediaUrlInfo.MediaList.Count > 1)
            {
                foreach (var mediaInfo in _mediaUrlInfo.MediaList)
                {
                    var row = new MediaRow(mediaInfo);
                    _mediaRows.Add(row);
                    row.OnSelectionChanged += PlaylistChanged;
                    _playlistGroup.Add(row);
                }
                _openPlaylistGroup.SetVisible(true);
                _openPlaylistRow.SetTitle(_n("{0} of {1} items", "{0} of {1} items", _mediaUrlInfo.MediaList.Count, _mediaUrlInfo.MediaList.Count, _mediaUrlInfo.MediaList.Count));
                _qualityRow.SetTitle(_("Maximum Quality"));
                if(_controller.NumberTitles)
                {
                    _numberTitlesSwitch.SetActive(true);
                }
            }
            else
            {
                _singleMediaDuration = _mediaUrlInfo.MediaList[0].Duration;
                var row = new MediaRow(_mediaUrlInfo.MediaList[0]);
                _mediaRows.Add(row);
                _mediaGroup.SetVisible(true);
                _mediaGroup.Add(row);
            }
        }
        ValidateOptions();
        return false;
    }

    /// <summary>
    /// Validate download options
    /// </summary>
    private void ValidateOptions()
    {
        _saveFolderRow.RemoveCssClass("error");
<<<<<<< HEAD
        _saveFolderRow.SetTitle(_controller.Localizer["SaveFolder.Field"]);
        _timeframeStartRow.RemoveCssClass("error");
        _timeframeStartRow.SetTitle(_controller.Localizer["DownloadTimeframeStart.Field"]);
        _timeframeEndRow.RemoveCssClass("error");
        _timeframeEndRow.SetTitle(_controller.Localizer["DownloadTimeframeEnd.Field"]);
=======
        _saveFolderRow.SetTitle(_("Save Folder"));
>>>>>>> 7eb62bfe
        _addDownloadButton.SetSensitive(false);
        var status = _controller.CheckDownloadOptions(_saveFolderString, _downloadTimeframeRow.GetExpanded(), _timeframeStartRow.GetText(), _timeframeEndRow.GetText(), _singleMediaDuration);
        if (status == DownloadOptionsCheckStatus.Valid)
        {
            _addDownloadButton.SetSensitive(true);
            return;
        }
        if (status.HasFlag(DownloadOptionsCheckStatus.InvalidSaveFolder))
        {
            _saveFolderRow.SetTitle(_("Save Folder (Invalid)"));
            _saveFolderRow.AddCssClass("error");
        }
        if (status.HasFlag(DownloadOptionsCheckStatus.InvalidTimeframeStart))
        {
            _timeframeStartRow.SetTitle(_controller.Localizer["DownloadTimeframeStart.Invalid"]);
            _timeframeStartRow.AddCssClass("error");
        }
        if (status.HasFlag(DownloadOptionsCheckStatus.InvalidTimeframeEnd))
        {
            _timeframeEndRow.SetTitle(_controller.Localizer["DownloadTimeframeEnd.Invalid"]);
            _timeframeEndRow.AddCssClass("error");
        }
    }

    /// <summary>
    /// Set _qualityRow model depending on file type
    /// </summary>
    private void SetQualityRowModel()
    {
        if (SelectedMediaFileType.GetIsVideo())
        {
            _qualityRow.SetModel(Gtk.StringList.New(_videoQualityList.ToArray()));
            if(_controller.PreviousVideoResolution != null)
            {
                var find = _mediaUrlInfo.VideoResolutions.IndexOf(_controller.PreviousVideoResolution);
                if(find != -1)
                {
                    _qualityRow.SetSelected((uint)find);
                }
            }
            _subtitleRow.SetSensitive(true);
        }
        else
        {
            _qualityRow.SetModel(Gtk.StringList.New(_audioQualityArray));
            _subtitleRow.SetSensitive(false);
        }
    }

    /// <summary>
    /// Occurs when the select save folder button is clicked
    /// </summary>
    /// <param name="sender">Gtk.Button</param>
    /// <param name="e">EventArgs</param>
    private void SelectSaveFolder(Gtk.Button sender, EventArgs e)
    {
        var folderDialog = gtk_file_dialog_new();
        gtk_file_dialog_set_title(folderDialog, _("Select Save Folder"));
        if (Directory.Exists(_saveFolderString) && _saveFolderString != "/" && string.IsNullOrEmpty(Environment.GetEnvironmentVariable("SNAP")))
        {
            var folder = Gio.FileHelper.NewForPath(_saveFolderString);
            gtk_file_dialog_set_initial_folder(folderDialog, folder.Handle);
        }
        _saveCallback = (source, res, data) =>
        {
            var fileHandle = gtk_file_dialog_select_folder_finish(folderDialog, res, IntPtr.Zero);
            if (fileHandle != IntPtr.Zero)
            {
                _saveFolderString = g_file_get_path(fileHandle);
                _saveFolderRow.SetText(Path.GetFileName(_saveFolderString));
                _saveFolderRow.RemoveCssClass("error");
                _addDownloadButton.SetSensitive(true);
            }
            ValidateOptions();
        };
        gtk_file_dialog_select_folder(folderDialog, Handle, IntPtr.Zero, _saveCallback, IntPtr.Zero);
    }

    /// <summary>
    /// Occurs when the number of items selected to download has changed
    /// </summary>
    /// <param name="sender">object?</param>
    /// <param name="e">EventArgs</param>
    private void PlaylistChanged(object? sender, EventArgs e)
    {
        var downloadsCount = _mediaUrlInfo.MediaList.FindAll(x => x.ToDownload).Count;
        _openPlaylistRow.SetTitle(_n("{0} of {1} items", "{0} of {1} items", _mediaUrlInfo.MediaList.Count, downloadsCount, _mediaUrlInfo.MediaList.Count));
    }

    /// <summary>
    /// Occurs when the number titles toggle button is clicked
    /// </summary>
    private void ToggleNumberTitles()
    {
        _controller.ToggleNumberTitles(_mediaUrlInfo!, _numberTitlesSwitch.GetActive());
        _controller.NumberTitles = _numberTitlesSwitch.GetActive();
        foreach (var row in _mediaRows)
        {
            row.UpdateTitle(_numberTitlesSwitch.GetActive());
        }
    }

    /// <summary>
    /// Occurs when the add download button is clicked
    /// </summary>
    /// <param name="sender">Gtk.Button</param>
    /// <param name="e">EventArgs</param>
    private async void AddDownload(Gtk.Button sender, EventArgs e)
    {
        Quality quality;
        VideoResolution? resolution;
        if (SelectedMediaFileType.GetIsAudio())
        {
            quality = (Quality)_qualityRow.GetSelected();
            resolution = null;
        }
        else
        {
            quality = Quality.Resolution;
            resolution = _mediaUrlInfo.VideoResolutions[(int)_qualityRow.GetSelected()];
        }
        if(_keyringRow.GetSelected() == 0 || _keyringRow.GetSelected() == GTK_INVALID_LIST_POSITION || !_authRow.GetEnableExpansion())
        {
            _controller.PopulateDownloads(_mediaUrlInfo!, SelectedMediaFileType, quality, resolution, (Subtitle)_subtitleRow.GetSelected(), _saveFolderString, _speedLimitSwitch.GetActive(), _cropThumbnailSwitch.GetActive(), _usernameRow.GetText(), _passwordRow.GetText());
        }
        else
        {
            await _controller.PopulateDownloadsAsync(_mediaUrlInfo!, SelectedMediaFileType, quality, resolution, (Subtitle)_subtitleRow.GetSelected(), _saveFolderString, _speedLimitSwitch.GetActive(), _cropThumbnailSwitch.GetActive(), ((int)_keyringRow.GetSelected()) - 1);
        }
        OnDownload?.Invoke(this, EventArgs.Empty);
    }
}<|MERGE_RESOLUTION|>--- conflicted
+++ resolved
@@ -82,16 +82,10 @@
     [Gtk.Connect] private readonly Gtk.Switch _speedLimitSwitch;
     [Gtk.Connect] private readonly Adw.ActionRow _cropThumbnailRow;
     [Gtk.Connect] private readonly Gtk.Switch _cropThumbnailSwitch;
-<<<<<<< HEAD
-    [Gtk.Connect] private readonly Adw.ExpanderRow _downloadTimeframeRow;
-    [Gtk.Connect] private readonly Adw.EntryRow _timeframeStartRow;
-    [Gtk.Connect] private readonly Adw.EntryRow _timeframeEndRow;
-=======
     [Gtk.Connect] private readonly Adw.ExpanderRow _authRow;
     [Gtk.Connect] private readonly Adw.ComboRow _keyringRow;
     [Gtk.Connect] private readonly Adw.EntryRow _usernameRow;
     [Gtk.Connect] private readonly Adw.PasswordEntryRow _passwordRow;
->>>>>>> 7eb62bfe
     private Gtk.Spinner? _urlSpinner;
     private readonly List<MediaRow> _mediaRows;
     private readonly string[] _audioQualityArray;
@@ -125,72 +119,7 @@
             _urlSpinner.Start();
             return false;
         };
-<<<<<<< HEAD
-        _finishSearchCallback = (x) =>
-        {
-            _urlSpinner.Stop();
-            _validateUrlButton.SetSensitive(true);
-            _validateUrlButton.SetChild(null);
-            _validateUrlButton.SetLabel(_controller.Localizer["ValidateUrl"]);
-            if (_mediaUrlInfo == null)
-            {
-                _urlRow.AddCssClass("error");
-                _urlRow.SetTitle(_controller.Localizer["MediaUrl", "Invalid"]);
-            }
-            else
-            {
-                _videoQualityList = new List<string> {};
-                if (_mediaUrlInfo.VideoResolutions.Count == 0)
-                {
-                    _audioOnly = true;
-                    _fileTypeRow.SetModel(Gtk.StringList.New(new string[] {"MP3", "OPUS", "FLAC", "WAV"}));
-                    _fileTypeRow.SetSelected((uint)Math.Max((int)_controller.PreviousMediaFileType - 2, 0));
-                }
-                else
-                {
-                    foreach (var resolution in _mediaUrlInfo.VideoResolutions)
-                    {
-                        _videoQualityList.Add(resolution.ToString());
-                    }
-                    _fileTypeRow.SetSelected((uint)_controller.PreviousMediaFileType);
-                }
-                SetQualityRowModel(); // in case _fileTypeRow.SetSelected didn't invoke OnNotify
-                _urlRow.RemoveCssClass("error");
-                _urlRow.SetTitle(_controller.Localizer["MediaUrl", "Field"]);
-                _downloadPage.SetVisible(true);
-                _viewStack.SetVisibleChildName("pageDownload");
-                SetDefaultWidget(_addDownloadButton);
-                _addDownloadButton.SetSensitive(!string.IsNullOrEmpty(_saveFolderRow.GetText()));
-                _numberTitlesButton.SetVisible(_mediaUrlInfo.MediaList.Count > 1 ? true : false);
-                if (_mediaUrlInfo.MediaList.Count > 1)
-                {
-                    foreach (var mediaInfo in _mediaUrlInfo.MediaList)
-                    {
-                        var row = new MediaRow(mediaInfo, _controller.Localizer);
-                        _mediaRows.Add(row);
-                        row.OnSelectionChanged += PlaylistChanged;
-                        _playlistGroup.Add(row);
-                    }
-                    _downloadTimeframeRow.SetVisible(false);
-                    _openPlaylistGroup.SetVisible(true);
-                    _openPlaylistRow.SetTitle(string.Format(_controller.Localizer["Playlist", "Count"], _mediaUrlInfo.MediaList.Count, _mediaUrlInfo.MediaList.Count));
-                    _qualityRow.SetTitle(_controller.Localizer["MaxQuality", "Field"]);
-                }
-                else
-                {
-                    _singleMediaDuration = _mediaUrlInfo.MediaList[0].Duration;
-                    var row = new MediaRow(_mediaUrlInfo.MediaList[0], _controller.Localizer);
-                    _mediaRows.Add(row);
-                    _mediaGroup.SetVisible(true);
-                    _mediaGroup.Add(row);
-                }
-            }
-            ValidateOptions();
-            return false;
-        };
-=======
         _finishSearchCallback = (x) => FinishSearchUrl();
->>>>>>> 7eb62bfe
         //Dialog Settings
         SetTransientFor(parent);
         SetIconName(_controller.AppInfo.ID);
@@ -266,46 +195,7 @@
             }
         };
         _selectSaveFolderButton.OnClicked += SelectSaveFolder;
-        _speedLimitSwitch.OnNotify += (sender, e) =>
-        {
-            if (e.Pspec.GetName() == "active")
-            {
-                if (_speedLimitSwitch.GetActive())
-                {
-                    _downloadTimeframeRow.SetExpanded(false);
-                }
-                _downloadTimeframeRow.SetSensitive(!_speedLimitSwitch.GetActive());
-            }
-        };
         _cropThumbnailRow.SetVisible(_controller.EmbedMetadata);
-        _downloadTimeframeRow.OnNotify += (sender, e) =>
-        {
-            if (e.Pspec.GetName() == "expanded")
-            {
-                if (_downloadTimeframeRow.GetExpanded())
-                {
-                    _speedLimitSwitch.SetActive(false);
-                    _timeframeStartRow.SetText(TimeSpan.FromSeconds(0).ToString(@"hh\:mm\:ss"));
-                    _timeframeEndRow.SetText(TimeSpan.FromSeconds(_singleMediaDuration).ToString(@"hh\:mm\:ss"));
-                }
-                _speedLimitRow.SetSensitive(!_downloadTimeframeRow.GetExpanded());
-                ValidateOptions();
-            }
-        };
-        _timeframeStartRow.OnNotify += (sender, e) =>
-        {
-            if (e.Pspec.GetName() == "text")
-            {
-                ValidateOptions();
-            }
-        };
-        _timeframeEndRow.OnNotify += (sender, e) =>
-        {
-            if (e.Pspec.GetName() == "text")
-            {
-                ValidateOptions();
-            }
-        };
         _openAdvancedRow.OnActivated += (sender, e) => _viewStack.SetVisibleChildName("pageAdvanced");
         _openPlaylistRow.OnActivated += (sender, e) => _viewStack.SetVisibleChildName("pagePlaylist");
         _numberTitlesSwitch.OnNotify += (sender, e) =>
@@ -573,17 +463,9 @@
     private void ValidateOptions()
     {
         _saveFolderRow.RemoveCssClass("error");
-<<<<<<< HEAD
-        _saveFolderRow.SetTitle(_controller.Localizer["SaveFolder.Field"]);
-        _timeframeStartRow.RemoveCssClass("error");
-        _timeframeStartRow.SetTitle(_controller.Localizer["DownloadTimeframeStart.Field"]);
-        _timeframeEndRow.RemoveCssClass("error");
-        _timeframeEndRow.SetTitle(_controller.Localizer["DownloadTimeframeEnd.Field"]);
-=======
         _saveFolderRow.SetTitle(_("Save Folder"));
->>>>>>> 7eb62bfe
         _addDownloadButton.SetSensitive(false);
-        var status = _controller.CheckDownloadOptions(_saveFolderString, _downloadTimeframeRow.GetExpanded(), _timeframeStartRow.GetText(), _timeframeEndRow.GetText(), _singleMediaDuration);
+        var status = _controller.CheckDownloadOptions(_saveFolderString);
         if (status == DownloadOptionsCheckStatus.Valid)
         {
             _addDownloadButton.SetSensitive(true);
@@ -593,16 +475,6 @@
         {
             _saveFolderRow.SetTitle(_("Save Folder (Invalid)"));
             _saveFolderRow.AddCssClass("error");
-        }
-        if (status.HasFlag(DownloadOptionsCheckStatus.InvalidTimeframeStart))
-        {
-            _timeframeStartRow.SetTitle(_controller.Localizer["DownloadTimeframeStart.Invalid"]);
-            _timeframeStartRow.AddCssClass("error");
-        }
-        if (status.HasFlag(DownloadOptionsCheckStatus.InvalidTimeframeEnd))
-        {
-            _timeframeEndRow.SetTitle(_controller.Localizer["DownloadTimeframeEnd.Invalid"]);
-            _timeframeEndRow.AddCssClass("error");
         }
     }
 
