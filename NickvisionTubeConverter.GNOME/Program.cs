﻿using NickvisionTubeConverter.GNOME.Views;
using NickvisionTubeConverter.Shared.Controllers;
using NickvisionTubeConverter.Shared.Models;
using System;
using System.Collections.Generic;
using System.IO;
using System.Reflection;
using System.Runtime.InteropServices;

namespace NickvisionTubeConverter.GNOME;

/// <summary>
/// The Program 
/// </summary>
public partial class Program
{
    [LibraryImport("libadwaita-1.so.0", StringMarshalling = StringMarshalling.Utf8)]
    private static partial nuint gtk_file_chooser_cell_get_type();

    [LibraryImport("libadwaita-1.so.0", StringMarshalling = StringMarshalling.Utf8)]
    private static partial nint g_resource_load(string path);

    [LibraryImport("libadwaita-1.so.0", StringMarshalling = StringMarshalling.Utf8)]
    private static partial void g_resources_register(nint file);

    private readonly Adw.Application _application;
    private MainWindow? _mainWindow;
    private MainWindowController _mainWindowController;

    /// <summary>
    /// Main method
    /// </summary>
    /// <param name="args">string[]</param>
    /// <returns>Return code from Adw.Application.Run()</returns>
    public static int Main(string[] args) => new Program().Run(args);

    /// <summary>
    /// Constructs a Program
    /// </summary>
    public Program()
    {
        gtk_file_chooser_cell_get_type();
        _application = Adw.Application.New("org.nickvision.tubeconverter", Gio.ApplicationFlags.FlagsNone);
        _mainWindow = null;
        _mainWindowController = new MainWindowController();
        _mainWindowController.AppInfo.ID = "org.nickvision.tubeconverter";
        _mainWindowController.AppInfo.Name = "Nickvision Tube Converter";
        _mainWindowController.AppInfo.ShortName = _mainWindowController.Localizer["ShortName"];
        _mainWindowController.AppInfo.Description = $"{_mainWindowController.Localizer["Description"]}.";
<<<<<<< HEAD
        _mainWindowController.AppInfo.Version = "2023.5.0";
        _mainWindowController.AppInfo.Changelog = "<ul><li>Added the per-download option to crop the thumbnail of a video as a square</li><li>Added the ability to stop all downloads</li><li>Added the ability to retry all failed downloads</li><li>Added the ability to clear queued downloads</li><li>When downloading a video, the quality options will be the specific resolutions of the video instead of Best, Good, Worst</li><li>Fixed an issue where some downloads could not be stopped and retried</li><li>Fixed a random crash users where experiencing when downloading</li><li>Improved UI/UX</li><li>Updated translations (Thanks everyone on Weblate!)</li></ul>";
=======
        _mainWindowController.AppInfo.Version = "2023.6.0-next";
        _mainWindowController.AppInfo.Changelog = "<ul><li>Added the ability to upload a cookie file to use for media downloads that require a login</li><li>Added support for downloading media as M4A</li><li>Added more configurable options for aria2 downloader</li><li>Updated translations (Thanks everyone on Weblate!)</li></ul>";
>>>>>>> fb285c05
        _mainWindowController.AppInfo.GitHubRepo = new Uri("https://github.com/NickvisionApps/TubeConverter");
        _mainWindowController.AppInfo.IssueTracker = new Uri("https://github.com/NickvisionApps/TubeConverter/issues/new");
        _mainWindowController.AppInfo.SupportUrl = new Uri("https://github.com/NickvisionApps/TubeConverter/discussions");
        _application.OnActivate += OnActivate;
        if (File.Exists(Path.GetFullPath(System.IO.Path.GetDirectoryName(Assembly.GetExecutingAssembly().Location)) + "/org.nickvision.tubeconverter.gresource"))
        {
            //Load file from program directory, required for `dotnet run`
            g_resources_register(g_resource_load(Path.GetFullPath(System.IO.Path.GetDirectoryName(Assembly.GetExecutingAssembly().Location)) + "/org.nickvision.tubeconverter.gresource"));
        }
        else
        {
            var prefixes = new List<string> {
               Directory.GetParent(Directory.GetParent(Path.GetFullPath(System.IO.Path.GetDirectoryName(Assembly.GetExecutingAssembly().Location))).FullName).FullName,
               Directory.GetParent(Path.GetFullPath(System.IO.Path.GetDirectoryName(Assembly.GetExecutingAssembly().Location))).FullName,
               "/usr"
            };
            foreach (var prefix in prefixes)
            {
                if (File.Exists(prefix + "/share/org.nickvision.tubeconverter/org.nickvision.tubeconverter.gresource"))
                {
                    g_resources_register(g_resource_load(Path.GetFullPath(prefix + "/share/org.nickvision.tubeconverter/org.nickvision.tubeconverter.gresource")));
                    break;
                }
            }
        }
    }

    /// <summary>
    /// Runs the program
    /// </summary>
    /// <returns>Return code from Adw.Application.Run()</returns>
    public int Run(string[] args)
    {
        try
        {
            var argv = new string[args.Length + 1];
            argv[0] = "NickvisionTubeConverter.GNOME";
            args.CopyTo(argv, 1);
            return _application.Run(args.Length + 1, argv);
        }
        catch (Exception ex)
        {
            Console.WriteLine(ex.Message);
            Console.WriteLine($"\n\n{ex.StackTrace}");
            return -1;
        }
    }

    /// <summary>
    /// Occurs when the application is activated
    /// </summary>
    /// <param name="sender">Gio.Application</param>
    /// <param name="e">EventArgs</param>
    private void OnActivate(Gio.Application sender, EventArgs e)
    {
        //Set Adw Theme
        _application.StyleManager!.ColorScheme = _mainWindowController.Theme switch
        {
            Theme.System => Adw.ColorScheme.PreferLight,
            Theme.Light => Adw.ColorScheme.ForceLight,
            Theme.Dark => Adw.ColorScheme.ForceDark,
            _ => Adw.ColorScheme.PreferLight
        };
        //Main Window
        if (_mainWindow != null)
        {
            _mainWindow!.SetVisible(true);
            _mainWindow!.Present();
        }
        else
        {
            _mainWindow = new MainWindow(_mainWindowController, _application);
            _mainWindow.Start();
        }
    }
}<|MERGE_RESOLUTION|>--- conflicted
+++ resolved
@@ -47,13 +47,8 @@
         _mainWindowController.AppInfo.Name = "Nickvision Tube Converter";
         _mainWindowController.AppInfo.ShortName = _mainWindowController.Localizer["ShortName"];
         _mainWindowController.AppInfo.Description = $"{_mainWindowController.Localizer["Description"]}.";
-<<<<<<< HEAD
-        _mainWindowController.AppInfo.Version = "2023.5.0";
-        _mainWindowController.AppInfo.Changelog = "<ul><li>Added the per-download option to crop the thumbnail of a video as a square</li><li>Added the ability to stop all downloads</li><li>Added the ability to retry all failed downloads</li><li>Added the ability to clear queued downloads</li><li>When downloading a video, the quality options will be the specific resolutions of the video instead of Best, Good, Worst</li><li>Fixed an issue where some downloads could not be stopped and retried</li><li>Fixed a random crash users where experiencing when downloading</li><li>Improved UI/UX</li><li>Updated translations (Thanks everyone on Weblate!)</li></ul>";
-=======
         _mainWindowController.AppInfo.Version = "2023.6.0-next";
         _mainWindowController.AppInfo.Changelog = "<ul><li>Added the ability to upload a cookie file to use for media downloads that require a login</li><li>Added support for downloading media as M4A</li><li>Added more configurable options for aria2 downloader</li><li>Updated translations (Thanks everyone on Weblate!)</li></ul>";
->>>>>>> fb285c05
         _mainWindowController.AppInfo.GitHubRepo = new Uri("https://github.com/NickvisionApps/TubeConverter");
         _mainWindowController.AppInfo.IssueTracker = new Uri("https://github.com/NickvisionApps/TubeConverter/issues/new");
         _mainWindowController.AppInfo.SupportUrl = new Uri("https://github.com/NickvisionApps/TubeConverter/discussions");
