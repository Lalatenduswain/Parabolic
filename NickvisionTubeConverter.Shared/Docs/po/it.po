msgid ""
msgstr ""
"Project-Id-Version: PACKAGE VERSION\n"
<<<<<<< HEAD
"POT-Creation-Date: 2023-09-10 03:30+0300\n"
"PO-Revision-Date: 2023-08-26 16:10+0000\n"
"Last-Translator: Davide <davide.ferracin@protonmail.com>\n"
"Language-Team: Italian <https://hosted.weblate.org/projects/nickvision-tube-"
"converter/docs/it/>\n"
=======
"POT-Creation-Date: 2023-08-23 17:32-0400\n"
"PO-Revision-Date: 2023-09-10 21:21+0000\n"
"Last-Translator: albanobattistella <albano_battistella@hotmail.com>\n"
"Language-Team: Italian <https://hosted.weblate.org/projects/"
"nickvision-tube-converter/docs/it/>\n"
>>>>>>> b87c5b60
"Language: it\n"
"MIME-Version: 1.0\n"
"Content-Type: text/plain; charset=UTF-8\n"
"Content-Transfer-Encoding: 8bit\n"
"Plural-Forms: nplurals=2; plural=n != 1;\n"
"X-Generator: Weblate 5.0.1-dev\n"

#. Put one translator per line, in the form NAME <EMAIL>, YEAR1, YEAR2
msgctxt "_"
msgid "translator-credits"
msgstr "Albano Battistella <albanobattistella@gmail.com> 2023"

#. (itstool) path: info/title
#: yelp/C/converter.page:8
msgctxt "link"
msgid "Converter ⚒️"
msgstr "Convertitore ⚒️"

#. (itstool) path: credit/name
#: yelp/C/converter.page:10 yelp/C/converter.page:14 yelp/C/downloader.page:10
#: yelp/C/downloader.page:14 yelp/C/index.page:10 yelp/C/index.page:14
#: yelp/C/keyring.page:10 yelp/C/keyring.page:14 yelp/C/newDownload.page:10
#: yelp/C/newDownload.page:14
msgid "Nicholas Logozzo"
msgstr "Nicholas Logozzo"

#. (itstool) path: page/title
#: yelp/C/converter.page:20
msgid "Converter"
msgstr "Convertitore"

#. (itstool) path: page/p
#: yelp/C/converter.page:21
msgid ""
"This page explains all options for configuring the Converter in Preferences "
"in <app>Parabolic</app>."
msgstr ""
"Questa pagina spiega tutte le opzioni per configurare il convertitore nelle "
"Preferenze in <app>Parabolic</app>."

#. (itstool) path: item/title
#: yelp/C/converter.page:25
msgid "Disallow Conversions"
msgstr "Non consentire conversioni"

#. (itstool) path: item/p
#: yelp/C/converter.page:26
msgid ""
"If enabled, Parabolic will download the appropriate video/audio format for "
"the selected quality without converting to other formats."
msgstr ""
"Se abilitato, Parabolic scaricherà il formato video/audio appropriato per la "
"qualità selezionata senza convertirlo in altri formati."

#. (itstool) path: item/p
#: yelp/C/converter.page:27
msgid ""
"This means that you will be unable to select a file format when downloading "
"a media. But, you will save time in downloading as the Converter will not be "
"run."
msgstr ""
"Ciò significa che non sarai in grado di selezionare un formato file durante "
"il download di un supporto. Ma risparmierai tempo nel download poiché il "
"convertitore non verrà eseguito."

#. (itstool) path: note/p
#: yelp/C/converter.page:29 yelp/C/converter.page:45 yelp/C/converter.page:52
#: yelp/C/downloader.page:51 yelp/C/downloader.page:77
msgid "Default: Off"
msgstr "Predefinito: Disattivato"

#. (itstool) path: item/title
#: yelp/C/converter.page:33
msgid "Embed Metadata"
msgstr "Incorpora metadati"

#. (itstool) path: item/p
#: yelp/C/converter.page:34
msgid ""
"If enabled, Parabolic will tag a media with its relevant information (title, "
"genre, etc...) and thumbnail if available."
msgstr ""
"Se abilitato, Parabolic taggherà un media con le sue informazioni rilevanti ("
"titolo, genere, ecc...) e la miniatura se disponibile."

#. (itstool) path: item/p
#: yelp/C/converter.page:35
msgid ""
"Parabolic will NOT embed the Comment, Description, Synopsis, and Purl fields."
msgstr ""
"Parabolic NON incorporerà i campi Commento, Descrizione, Sinossi e Rovescio."

#. (itstool) path: note/p
#: yelp/C/converter.page:37 yelp/C/downloader.page:37
msgid "Default: On"
msgstr "Predefinito: attivato"

#. (itstool) path: item/title
#: yelp/C/converter.page:41
msgid "Crop Audio Thumbnails"
msgstr "Ritaglia miniature audio"

#. (itstool) path: item/p
#: yelp/C/converter.page:42
msgid "Only available if Embed Metadata is enabled."
msgstr "Disponibile solo se Incorpora metadati è abilitato."

#. (itstool) path: item/p
#: yelp/C/converter.page:43
msgid ""
"If enabled, Parabolic will automatically turn on the advanced option "
"<code>Crop Thumbnail</code> for audio downloads."
msgstr ""
"Se abilitato, Parabolic attiverà automaticamente l'opzione avanzata "
"<code>Ritaglia miniatura</code> per i download audio."

#. (itstool) path: item/title
#: yelp/C/converter.page:49
msgid "Embed Chapters"
msgstr "Includi i capitoli"

#. (itstool) path: item/p
#: yelp/C/converter.page:50
msgid ""
"If enabled, Parabolic will tag a media with chapter information if available"
msgstr ""
"Se abilitato, Parabolic taggherà un supporto con le informazioni sul "
"capitolo, se disponibili"

#. (itstool) path: info/title
#: yelp/C/downloader.page:8
msgctxt "link"
msgid "Downloader 🌐"
msgstr "Downloader 🌐"

#. (itstool) path: page/title
#: yelp/C/downloader.page:20
msgid "Downloader"
msgstr "Downloader"

#. (itstool) path: page/p
#: yelp/C/downloader.page:21
msgid ""
"This page explains all options for configuring the Downloader in Preferences "
"in <app>Parabolic</app>."
msgstr ""
"Questa pagina spiega tutte le opzioni per configurare il Downloader nelle "
"Preferenze in <app>Parabolic</app>."

#. (itstool) path: item/title
#: yelp/C/downloader.page:25
msgid "Maximum Number of Active Downloads"
msgstr "Numero massimo di download attivi"

#. (itstool) path: item/p
#: yelp/C/downloader.page:26
msgid ""
"The number of active downloads allowed to run at a time. Must be an integer "
"value between 1 and 10."
msgstr ""
"Il numero di download attivi che è possibile eseguire contemporaneamente. "
"Deve essere un valore intero compreso tra 1 e 10."

#. (itstool) path: item/p
#: yelp/C/downloader.page:27
msgid ""
"If the max number of active downloads is reached, Parabolic will place new "
"downloads in a queue until more downloads are able to be run."
msgstr ""
"Se viene raggiunto il numero massimo di download attivi, Parabolic metterà i "
"nuovi download in coda finché non sarà possibile eseguirne altri."

#. (itstool) path: note/p
#: yelp/C/downloader.page:29
msgid "Default: 5"
msgstr "Predefinito: 5"

#. (itstool) path: item/title
#: yelp/C/downloader.page:33
msgid "Overwrite Existing Files"
msgstr "Sovrascrivi file esistenti"

#. (itstool) path: item/p
#: yelp/C/downloader.page:34
msgid "If enabled, Parabolic will overwrite existing files."
msgstr "Se abilitato, Parabolic sovrascriverà i file esistenti."

#. (itstool) path: item/p
#: yelp/C/downloader.page:35
msgid ""
"For example, if a file named <code>movie.mp4</code> exists in the download "
"folder, and a new download is created named <code>movie</code>, <code>movie."
"mp4</code> will be overwritten with the new download's content."
msgstr ""
"Ad esempio, se nella cartella dei download esiste un file denominato "
"<code>movie.mp4</code> e viene creato un nuovo download denominato "
"<code>movie</code>, <code>movie.mp4</code> verrà sovrascritto con il "
"contenuto del nuovo download."

#. (itstool) path: item/title
#: yelp/C/downloader.page:41 yelp/C/newDownload.page:72
msgid "Speed Limit"
msgstr "Limite di velocità"

#. (itstool) path: item/p
#: yelp/C/downloader.page:42
msgid ""
"A limit, in Ki/s, that is applied to downloads only if they have the "
"advanced option <code>Speed Limit</code> enabled. Must be an integer value "
"between 512 and 10240."
msgstr ""
"Un limite, in Ki/s, che viene applicato ai download solo se hanno l'opzione "
"avanzata <code>Limite di velocità</code> abilitata. Deve essere un valore "
"intero compreso tra 512 e 10240."

#. (itstool) path: note/p
#: yelp/C/downloader.page:44
msgid "Default: 1024"
msgstr "Predefinito: 1024"

#. (itstool) path: item/title
#: yelp/C/downloader.page:48
msgid "Use aria2"
msgstr "Usa aria2"

#. (itstool) path: item/p
#: yelp/C/downloader.page:49
msgid ""
"If enabled, Parabolic will use aria2c to download media. Although using "
"aria2c can improve download speed, download progress will not be displayed "
"in the UI."
msgstr ""
"Se la voce è abilitata, Parabolic userà aria2c per scaricare i file "
"multimediali. Usando arIa2c si può migliorare la velocità in download, "
"tuttavia l'avanzamento del download non verrà mostrato nella UI."

#. (itstool) path: item/title
#: yelp/C/downloader.page:55
msgid "Maximum Connections Per Server"
msgstr "Numero Massimo di Connessioni Per Server"

#. (itstool) path: item/p
#: yelp/C/downloader.page:56
msgid ""
"This option only applies when using aria2 is enabled. This option is the "
"same as the <code>-x</code> flag passed to aria2c."
msgstr ""

#. (itstool) path: item/p
#: yelp/C/downloader.page:57
msgid ""
"The maximum number of connection that can be used per server. Must be an "
"integer value between 1 and 32."
msgstr ""
"Il numero massimo di connessioni per server utilizzabile. Deve essere un "
"valore intero compreso tra 1 e 32."

#. (itstool) path: note/p
#: yelp/C/downloader.page:59
msgid "Default: 16"
msgstr "Predefinito: 16"

#. (itstool) path: item/title
#: yelp/C/downloader.page:63
msgid "Minimum Split Size"
msgstr ""

#. (itstool) path: item/p
#: yelp/C/downloader.page:64
msgid ""
"This option only applies when using aria2 is enabled. This option is the "
"same as the <code>-k</code> flag passed to aria2c."
msgstr ""
"Questa opzione è applicabile solo quando l'utilizzo di aria2 è abilitato. "
"L'opzione è la stessa del flag <code>k</code> passato ad aria2c."

#. (itstool) path: item/p
#: yelp/C/downloader.page:65
msgid ""
"The minimum size, in MiB, of which to split a file. Must be an integer value "
"between 1 and 1024."
msgstr ""
"La taglia minima, in MiB, in cui dividere un file. Deve essere un valore "
"intero compreso tra 1 e 1024."

#. (itstool) path: note/p
#: yelp/C/downloader.page:67
msgid "Default: 20"
msgstr "Predefinito: 20"

#. (itstool) path: item/title
#: yelp/C/downloader.page:71
msgid "Use SponsorBlock for YouTube"
msgstr "Usa SponsorBlock per YouTube"

#. (itstool) path: item/p
#: yelp/C/downloader.page:72
msgid ""
"If enabled, Parabolic will apply the SponsorBlock extension to YouTube "
"downloads."
msgstr ""

#. (itstool) path: note/p
#: yelp/C/downloader.page:74
msgid ""
"SponsorBlock only works on YouTube videos. However, leaving this setting on "
"will not affect downloads from other sites (i.e. not cause them to fail)."
msgstr ""

#. (itstool) path: item/title
#: yelp/C/downloader.page:81
msgid "Subtitles Languages"
msgstr "Lingue dei Sottotitoli"

#. (itstool) path: item/p
#: yelp/C/downloader.page:82
msgid ""
"A comma-separated list of two-letter and three-letter language codes to use "
"when selecting languages of subtitles to download. Only applies when a valid "
"<code>Subtitle</code> format is selected in a download."
msgstr ""
"Una lista con campi separati da virgola di codici di lingua composti da due "
"e tre caratteri da usare per selezionare le lingue dei sottotitoli da "
"scaricare. È applicabile solo quando viene selezionato un formato valido "
"<code>Subtitle</code> in un download."

#. (itstool) path: note/p
#: yelp/C/downloader.page:84
msgid ""
"Some sites use two-letter language codes, whereas others use three-letter. "
"For example, <code>en</code> and <code>eng</code> are both used for English. "
"Please specify both two-letter and three-letter codes for your languages for "
"the best results."
msgstr ""
"Alcuni siti utilizzano codici di lingua da due caratteri, mentre altri usano "
"tre caratteri. Per esempio, <code>en</code> e <code>eng</code> sono usati "
"entrambi per la lingua inglese. Per ottenere risultati migliori, si prega di "
"inserire codici da due e tre caratteri per le lingue scelte."

#. (itstool) path: note/p
#: yelp/C/downloader.page:87
msgid ""
"Default: Your culture's two-letter and three-letter language code. For "
"example, on an en-US system the default would be <code>en,eng</code>"
msgstr ""

#. (itstool) path: item/title
#: yelp/C/downloader.page:91
msgid "Proxy URL"
msgstr "URL proxy"

#. (itstool) path: item/p
#: yelp/C/downloader.page:92
msgid "The url of the proxy server to use."
msgstr "L'URL del server proxy da utilizzare."

#. (itstool) path: item/title
#: yelp/C/downloader.page:95
msgid "Cookies File"
msgstr "File di Cookie"

#. (itstool) path: item/p
#: yelp/C/downloader.page:96
msgid ""
"A .txt file of cookies to pass to yt-dlp when downloading. This may be "
"useful when downloading media that requires a login, for example: private "
"YouTube videos."
msgstr ""
"Un file .txt di cookie da passare a yt-dlp quando si scarica. Questo può "
"essere utile per scaricare file multimediali che richiedono il login, per "
"esempio: video YouTube privati."

#. (itstool) path: item/p
#: yelp/C/downloader.page:97
msgid ""
"Use one of the following extensions for getting a cookies file from your "
"browser:"
msgstr ""
"Usa una delle seguenti estensioni per ottenere un file di cookie dal tuo "
"browser:"

#. (itstool) path: item/p
#: yelp/C/downloader.page:98
msgid ""
"Chrome: <code>https://chrome.google.com/webstore/detail/get-cookiestxt-"
"locally/cclelndahbckbenkjhflpdbgdldlbecc</code>"
msgstr ""
"Chrome: <code>https://chrome.google.com/webstore/detail/get-cookiestxt-"
"locally/cclelndahbckbenkjhflpdbgdldlbecc</code>"

#. (itstool) path: item/p
#: yelp/C/downloader.page:99
msgid ""
"Firefox: <code>https://addons.mozilla.org/en-US/firefox/addon/cookies-txt/</"
"code>"
msgstr ""
"Firefox: <code>https://addons.mozilla.org/it/firefox/addon/cookies-txt/</"
"code>"

#. (itstool) path: note/p
#: yelp/C/downloader.page:101
msgid "Use these extensions at your own risk."
msgstr "Usa queste estensioni a tuo rischio."

#. (itstool) path: note/p
#: yelp/C/downloader.page:104
msgid "Default: No File Selected"
msgstr "Predefinito: Nessun File Selezionato"

#. (itstool) path: info/title
#: yelp/C/index.page:7
msgctxt "link"
msgid "Parabolic Help"
msgstr "Aiuto per Parabolic"

#. (itstool) path: info/title
#: yelp/C/index.page:8
msgctxt "text"
msgid "Parabolic Help"
msgstr "Aiuto per Parabolic"

#. (itstool) path: page/title
#: yelp/C/index.page:20
msgid "<_:media-1/> Parabolic Help"
msgstr ""

#. (itstool) path: page/p
#: yelp/C/index.page:21
msgid ""
"This documentation will help you understand how to configure <app>Parabolic</"
"app> to get the most of the application."
msgstr ""
"Questa documentazione ti aiuterà a capire come configurare <app>Parabolic</"
"app> per sfruttare al meglio l'applicazione."

#. (itstool) path: page/p
#: yelp/C/index.page:22
msgid ""
"To get support, use <link href=\"https://github.com/NickvisionApps/Parabolic/"
"issues\">issues</link> or <link href=\"https://github.com/NickvisionApps/"
"Parabolic/discussions\">discussions</link> on Github, or <link "
"href=\"https://bit.ly/3GrfEid\">join our Matrix channel</link>."
msgstr ""

#. (itstool) path: page/p
#: yelp/C/index.page:23
msgid ""
"The authors of Nickvision Parabolic are not responsible/liable for any "
"misuse of this program that may violate local copyright/DMCA laws. Users use "
"this application at their own risk."
msgstr ""
"Gli autori di Nickvision Parabolic non sono responsabili per qualsiasi uso "
"improprio di questo programma che possa violare le leggi locali sul "
"copyright/DMCA. Gli utenti utilizzano questa applicazione a proprio rischio."

#. (itstool) path: info/title
#: yelp/C/keyring.page:8
msgctxt "link"
msgid "Keyring 🔑"
msgstr "Portachiavi 🔑"

#. (itstool) path: page/title
#: yelp/C/keyring.page:20
msgid "Keyring"
msgstr "Portachiavi"

#. (itstool) path: page/p
#: yelp/C/keyring.page:21
msgid ""
"This page explains all options for using the Keyring in <app>Parabolic</app>."
msgstr ""
"Questa pagina spiega tutte le opzioni per utilizzare il portachiavi in "
"<app>Parabolic</app>."

#. (itstool) path: section/title
#: yelp/C/keyring.page:23
msgid "Backend"
msgstr "Backend"

#. (itstool) path: section/p
#: yelp/C/keyring.page:24
msgid ""
"The Keyring feature is backed by the <code>Nickvision.Aura</code> library."
msgstr ""
"La funzionalità Portachiavi è supportata dalla libreria <code>Nickvision."
"Keyring</code>."

#. (itstool) path: section/p
#: yelp/C/keyring.page:25
msgid ""
"This library uses SQLCipher to securely store credentials in a platform "
"independent manner."
msgstr ""

#. (itstool) path: section/p
#: yelp/C/keyring.page:26
msgid ""
"The library will use you system's credential manager (i.e. libsecret on "
"Linux and Windows Credential Manager on Windows) for securing the Keyring."
msgstr ""

#. (itstool) path: section/title
#: yelp/C/keyring.page:29
msgid "Storing a Credential"
msgstr ""

#. (itstool) path: section/p
#: yelp/C/keyring.page:30
msgid "Here are the fields that can be stored in a credential:"
msgstr ""

#. (itstool) path: section/p
#: yelp/C/keyring.page:31
msgid "<code>Name</code>: The name of the credential"
msgstr ""

#. (itstool) path: section/p
#: yelp/C/keyring.page:32
msgid "<code>URL</code> (optional): The URL of the credential"
msgstr ""

#. (itstool) path: section/p
#: yelp/C/keyring.page:33
msgid ""
"<code>Username</code> (optional if password is not empty): The username of "
"the credential"
msgstr ""

#. (itstool) path: section/p
#: yelp/C/keyring.page:34
msgid ""
"<code>Password</code> (optional if username is not empty): The password of "
"the credential"
msgstr ""

#. (itstool) path: section/title
#: yelp/C/keyring.page:37
msgid "Migrating from Password-Secured Keyring to Secret-Secured Keyring"
msgstr ""

#. (itstool) path: section/p
#: yelp/C/keyring.page:38
msgid ""
"This section applies to users who have enabled a Keyring in Parabolic (in "
"versions before V2023.9.0) and secured it with a password. Starting with "
"version 2023.9.0, Parabolic uses the system's credential manager to generate "
"a random password (secret) to secure the Keyring instead of asking for a "
"user to provide one. By using the system credential manager, Parabolic can "
"also automatically unlock the Keyring at startup without user interaction."
msgstr ""

#. (itstool) path: section/p
#: yelp/C/keyring.page:39
msgid ""
"If you have a password-secured Keyring from before version 2023.9.0, you can "
"continue to use it in new versions of Parabolic without issue, but you will "
"still need to provide the password everytime the application starts."
msgstr ""

#. (itstool) path: section/p
#: yelp/C/keyring.page:40
msgid ""
"Follow the rest of this section if you'd like to migrate your existing "
"credentials and take advantage of the new Keyring where a password is not "
"required every time."
msgstr ""

#. (itstool) path: note/p
#: yelp/C/keyring.page:42
msgid ""
"You can simply disable the old password-secured Keyring when you update "
"Parabolic to 2023.9.0 and re-enable the Keyring to get a secret-secured one. "
"However, this will erase all data from the old Keyring and require you to re-"
"enter all credentials."
msgstr ""

#. (itstool) path: item/p
#: yelp/C/keyring.page:45
msgid ""
"Install <link href=\"https://flathub.org/apps/org.gnome.seahorse."
"Application\">Passwords and Keys</link>."
msgstr ""

#. (itstool) path: item/p
#: yelp/C/keyring.page:46
msgid ""
"Open Parabolic V2023.9.0 or newer at least once. (This will ensure that the "
"app registers with your system's credential manager)"
msgstr ""

#. (itstool) path: item/p
#: yelp/C/keyring.page:47
msgid ""
"Open <code>Passwords and Keys</code> and locate the <code>org.nickvision."
"tubeconverter</code> entry in the <code>Default Keyring</code>."
msgstr ""

#. (itstool) path: item/p
#: yelp/C/keyring.page:48
msgid ""
"Double click the <code>org.nickvision.tubeconverter</code> entry and edit "
"the <code>Password</code> field. Enter the password that you created and "
"used for your Keyring in Parabolic."
msgstr ""

#. (itstool) path: item/p
#: yelp/C/keyring.page:49
msgid ""
"You can now close <code>Passwords and Keys</code> and restart Parabolic. You "
"will see that upon application startup, the Keyring will now be "
"automatically unlocked!"
msgstr ""

#. (itstool) path: info/title
#: yelp/C/newDownload.page:8
msgctxt "link"
msgid "New Download 🆕"
msgstr ""

#. (itstool) path: page/title
#: yelp/C/newDownload.page:20
msgid "New Download"
msgstr ""

#. (itstool) path: page/p
#: yelp/C/newDownload.page:21
msgid ""
"This page explains all options for configuring a new download in "
"<app>Parabolic</app>."
msgstr ""

#. (itstool) path: item/title
#: yelp/C/newDownload.page:25
msgid "Media URL"
msgstr "URL del media"

#. (itstool) path: item/p
#: yelp/C/newDownload.page:26
msgid ""
"The URL of the media to download. Must be a valid (\"valid\" meaning "
"syntactically correct) http or https link."
msgstr ""

#. (itstool) path: note/p
#: yelp/C/newDownload.page:28
msgid ""
"If a valid URL is found inside the clipboard upon opening the Add Download "
"dialog, the URL will be automatically pasted in the URL entry row."
msgstr ""

#. (itstool) path: item/title
#: yelp/C/newDownload.page:32
msgid "Authenticate"
msgstr "Autenticazione"

#. (itstool) path: item/p
#: yelp/C/newDownload.page:33
msgid ""
"If enabled, the user will be asked to provide a username and/or password to "
"pass to yt-dlp when downloading."
msgstr ""

#. (itstool) path: item/p
#: yelp/C/newDownload.page:34
msgid ""
"If keyring is enabled, the user will be asked to chose from a list of named "
"credentials or can chose to enter manually a different username and/or "
"password."
msgstr ""

#. (itstool) path: note/p
#: yelp/C/newDownload.page:36
msgid ""
"Not all websites support passing usernames and passwords to yt-dlp. For "
"example, YouTube does NOT support this feature."
msgstr ""

#. (itstool) path: note/p
#: yelp/C/newDownload.page:37
msgid ""
"For these sites that don't support passing credentials, it is recommended to "
"upload a Cookies file in Preferences instead."
msgstr ""

#. (itstool) path: item/title
#: yelp/C/newDownload.page:41
msgid "File Type"
msgstr "Tipo di file"

#. (itstool) path: item/p
#: yelp/C/newDownload.page:42
msgid "The file type of which to download the media as."
msgstr ""

#. (itstool) path: item/p
#: yelp/C/newDownload.page:43
msgid ""
"If <code>Disallow Conversions</code> is enabled, the only options will be "
"<code>Video</code> (if supported) and <code>Audio</code>"
msgstr ""

#. (itstool) path: note/p
#: yelp/C/newDownload.page:45
msgid ""
"The previously used file type will be remembered and pre-selected for the "
"next download."
msgstr ""

#. (itstool) path: item/title
#: yelp/C/newDownload.page:49
msgid "Quality"
msgstr "Qualità"

#. (itstool) path: item/p
#: yelp/C/newDownload.page:50
msgid ""
"If the file type is a video type, the listed qualities will be the "
"resolutions of the media available."
msgstr ""

#. (itstool) path: item/p
#: yelp/C/newDownload.page:51 yelp/C/newDownload.page:66
msgid ""
"If the file type is an audio type, the listed qualities will be simply "
"<code>Best</code> and <code>Worst</code>."
msgstr ""

#. (itstool) path: note/p
#: yelp/C/newDownload.page:53
msgid ""
"The previously used quality will be remembered and pre-selected for the next "
"download."
msgstr ""

#. (itstool) path: item/title
#: yelp/C/newDownload.page:57
msgid "Subtitle"
msgstr "Sottotitoli"

#. (itstool) path: item/p
#: yelp/C/newDownload.page:58
msgid ""
"The type of subtitles to download. Can be <code>None</code>, <code>VTT</"
"code>, or <code>SRT</code>."
msgstr ""

#. (itstool) path: note/p
#: yelp/C/newDownload.page:60
msgid "Only available for video types."
msgstr ""

#. (itstool) path: item/title
#: yelp/C/newDownload.page:64
msgid "Save Folder"
msgstr "Cartella di salvataggio"

#. (itstool) path: item/p
#: yelp/C/newDownload.page:65
msgid "The folder at which to save the download to."
msgstr ""

#. (itstool) path: note/p
#: yelp/C/newDownload.page:68
msgid ""
"The previously used folder will be remembered and pre-selected for the next "
"download."
msgstr ""

#. (itstool) path: item/p
#: yelp/C/newDownload.page:73
msgid ""
"If enabled, Parabolic will limit the download's speed with the speed "
"configured in Preferences."
msgstr ""

#. (itstool) path: note/p
#: yelp/C/newDownload.page:75 yelp/C/newDownload.page:82
#: yelp/C/newDownload.page:90 yelp/C/newDownload.page:97
msgid "Available in the <code>Advanced Options</code> section."
msgstr ""

#. (itstool) path: item/title
#: yelp/C/newDownload.page:79
msgid "Split Chapters"
msgstr "Dividi i capitoli"

#. (itstool) path: item/p
#: yelp/C/newDownload.page:80
msgid ""
"If enabled, Parabolic will split the video into multiple smaller ones based "
"on its chapters."
msgstr ""

#. (itstool) path: item/title
#: yelp/C/newDownload.page:86
msgid "Crop Thumbnail"
msgstr ""

#. (itstool) path: item/p
#: yelp/C/newDownload.page:87
msgid ""
"Only available if <code>Embed Metadata</code> is enabled in Preferences."
msgstr ""

#. (itstool) path: item/p
#: yelp/C/newDownload.page:88
msgid ""
"If enabled, Parabolic will crop a download's embedded thumbnail as square. "
"This is useful when downloading music who's album images are usually square."
msgstr ""

#. (itstool) path: item/title
#: yelp/C/newDownload.page:94
msgid "Download Specific Timeframe"
msgstr "Scarica intervallo specifico"

#. (itstool) path: item/p
#: yelp/C/newDownload.page:95
msgid ""
"If enabled, the user will be able to enter a start timeframe and an end "
"timeframe for a section of the media to download."
msgstr ""

#. (itstool) path: note/p
#: yelp/C/newDownload.page:100
msgid ""
"Enablining this option will disable the use of aria2 as the downloader for "
"this download if it is enabled in Preferences."
msgstr ""

#. (itstool) path: item/title
#: yelp/C/newDownload.page:104
msgid "File Name"
msgstr ""

#. (itstool) path: item/p
#: yelp/C/newDownload.page:105
msgid "The file name to use when saving the download."
msgstr ""

#. (itstool) path: note/p
#: yelp/C/newDownload.page:107
msgid "Default: The title of the media"
msgstr ""<|MERGE_RESOLUTION|>--- conflicted
+++ resolved
@@ -1,19 +1,11 @@
 msgid ""
 msgstr ""
 "Project-Id-Version: PACKAGE VERSION\n"
-<<<<<<< HEAD
-"POT-Creation-Date: 2023-09-10 03:30+0300\n"
-"PO-Revision-Date: 2023-08-26 16:10+0000\n"
-"Last-Translator: Davide <davide.ferracin@protonmail.com>\n"
-"Language-Team: Italian <https://hosted.weblate.org/projects/nickvision-tube-"
-"converter/docs/it/>\n"
-=======
 "POT-Creation-Date: 2023-08-23 17:32-0400\n"
 "PO-Revision-Date: 2023-09-10 21:21+0000\n"
 "Last-Translator: albanobattistella <albano_battistella@hotmail.com>\n"
 "Language-Team: Italian <https://hosted.weblate.org/projects/"
 "nickvision-tube-converter/docs/it/>\n"
->>>>>>> b87c5b60
 "Language: it\n"
 "MIME-Version: 1.0\n"
 "Content-Type: text/plain; charset=UTF-8\n"
@@ -454,8 +446,8 @@
 msgid ""
 "To get support, use <link href=\"https://github.com/NickvisionApps/Parabolic/"
 "issues\">issues</link> or <link href=\"https://github.com/NickvisionApps/"
-"Parabolic/discussions\">discussions</link> on Github, or <link "
-"href=\"https://bit.ly/3GrfEid\">join our Matrix channel</link>."
+"Parabolic/discussions\">discussions</link> on Github, or <link href="
+"\"https://bit.ly/3GrfEid\">join our Matrix channel</link>."
 msgstr ""
 
 #. (itstool) path: page/p
@@ -488,143 +480,113 @@
 "Questa pagina spiega tutte le opzioni per utilizzare il portachiavi in "
 "<app>Parabolic</app>."
 
-#. (itstool) path: section/title
-#: yelp/C/keyring.page:23
+#. (itstool) path: item/title
+#: yelp/C/keyring.page:25
 msgid "Backend"
 msgstr "Backend"
 
-#. (itstool) path: section/p
-#: yelp/C/keyring.page:24
-msgid ""
-"The Keyring feature is backed by the <code>Nickvision.Aura</code> library."
+#. (itstool) path: item/p
+#: yelp/C/keyring.page:26
+msgid ""
+"The Keyring feature is backed by the <code>Nickvision.Keyring</code> library."
 msgstr ""
 "La funzionalità Portachiavi è supportata dalla libreria <code>Nickvision."
 "Keyring</code>."
 
-#. (itstool) path: section/p
-#: yelp/C/keyring.page:25
-msgid ""
-"This library uses SQLCipher to securely store credentials in a platform "
+#. (itstool) path: item/p
+#: yelp/C/keyring.page:27
+msgid ""
+"This library uses SQLCipher to securley store credentials in a platform "
 "independent manner."
 msgstr ""
 
-#. (itstool) path: section/p
-#: yelp/C/keyring.page:26
-msgid ""
-"The library will use you system's credential manager (i.e. libsecret on "
-"Linux and Windows Credential Manager on Windows) for securing the Keyring."
-msgstr ""
-
-#. (itstool) path: section/title
-#: yelp/C/keyring.page:29
+#. (itstool) path: item/title
+#: yelp/C/keyring.page:30
+msgid "Enabling The Keyring"
+msgstr ""
+
+#. (itstool) path: item/p
+#: yelp/C/keyring.page:31
+msgid ""
+"When the Keyring is enabled, the user will be asked to enter a password to "
+"encrypt the Keyring."
+msgstr ""
+
+#. (itstool) path: item/p
+#: yelp/C/keyring.page:32
+msgid "There is no way to recover the Keyring password if lost."
+msgstr ""
+
+#. (itstool) path: item/p
+#: yelp/C/keyring.page:33
+msgid "This password will be used to unlock the Keyring in the future."
+msgstr ""
+
+#. (itstool) path: note/p
+#: yelp/C/keyring.page:35
+msgid ""
+"If the Keyring password is lost, the user will be unable to use this feature "
+"unless the Keyring database file is deleted."
+msgstr ""
+
+#. (itstool) path: note/p
+#: yelp/C/keyring.page:36
+msgid ""
+"The Keyring file is stored in <code>$CONFIG/Nickvision/Nickvision Parabolic/"
+"tubeconverter.nring</code>"
+msgstr ""
+
+#. (itstool) path: item/title
+#: yelp/C/keyring.page:40
+msgid "Disabling The Keyring"
+msgstr ""
+
+#. (itstool) path: item/p
+#: yelp/C/keyring.page:41
+msgid ""
+"When the Keyring is disabled, the backing <code>nring</code> database is "
+"destroyed and all credentials stored are erased."
+msgstr ""
+
+#. (itstool) path: item/p
+#: yelp/C/keyring.page:42
+msgid ""
+"If the Keyring is re-enabled, a brand new database file will be created and "
+"the user will be prompted to enter a password again."
+msgstr ""
+
+#. (itstool) path: item/title
+#: yelp/C/keyring.page:45
 msgid "Storing a Credential"
 msgstr ""
 
-#. (itstool) path: section/p
-#: yelp/C/keyring.page:30
+#. (itstool) path: item/p
+#: yelp/C/keyring.page:46
 msgid "Here are the fields that can be stored in a credential:"
 msgstr ""
 
-#. (itstool) path: section/p
-#: yelp/C/keyring.page:31
+#. (itstool) path: item/p
+#: yelp/C/keyring.page:47
 msgid "<code>Name</code>: The name of the credential"
 msgstr ""
 
-#. (itstool) path: section/p
-#: yelp/C/keyring.page:32
+#. (itstool) path: item/p
+#: yelp/C/keyring.page:48
 msgid "<code>URL</code> (optional): The URL of the credential"
 msgstr ""
 
-#. (itstool) path: section/p
-#: yelp/C/keyring.page:33
+#. (itstool) path: item/p
+#: yelp/C/keyring.page:49
 msgid ""
 "<code>Username</code> (optional if password is not empty): The username of "
 "the credential"
 msgstr ""
 
-#. (itstool) path: section/p
-#: yelp/C/keyring.page:34
+#. (itstool) path: item/p
+#: yelp/C/keyring.page:50
 msgid ""
 "<code>Password</code> (optional if username is not empty): The password of "
 "the credential"
-msgstr ""
-
-#. (itstool) path: section/title
-#: yelp/C/keyring.page:37
-msgid "Migrating from Password-Secured Keyring to Secret-Secured Keyring"
-msgstr ""
-
-#. (itstool) path: section/p
-#: yelp/C/keyring.page:38
-msgid ""
-"This section applies to users who have enabled a Keyring in Parabolic (in "
-"versions before V2023.9.0) and secured it with a password. Starting with "
-"version 2023.9.0, Parabolic uses the system's credential manager to generate "
-"a random password (secret) to secure the Keyring instead of asking for a "
-"user to provide one. By using the system credential manager, Parabolic can "
-"also automatically unlock the Keyring at startup without user interaction."
-msgstr ""
-
-#. (itstool) path: section/p
-#: yelp/C/keyring.page:39
-msgid ""
-"If you have a password-secured Keyring from before version 2023.9.0, you can "
-"continue to use it in new versions of Parabolic without issue, but you will "
-"still need to provide the password everytime the application starts."
-msgstr ""
-
-#. (itstool) path: section/p
-#: yelp/C/keyring.page:40
-msgid ""
-"Follow the rest of this section if you'd like to migrate your existing "
-"credentials and take advantage of the new Keyring where a password is not "
-"required every time."
-msgstr ""
-
-#. (itstool) path: note/p
-#: yelp/C/keyring.page:42
-msgid ""
-"You can simply disable the old password-secured Keyring when you update "
-"Parabolic to 2023.9.0 and re-enable the Keyring to get a secret-secured one. "
-"However, this will erase all data from the old Keyring and require you to re-"
-"enter all credentials."
-msgstr ""
-
-#. (itstool) path: item/p
-#: yelp/C/keyring.page:45
-msgid ""
-"Install <link href=\"https://flathub.org/apps/org.gnome.seahorse."
-"Application\">Passwords and Keys</link>."
-msgstr ""
-
-#. (itstool) path: item/p
-#: yelp/C/keyring.page:46
-msgid ""
-"Open Parabolic V2023.9.0 or newer at least once. (This will ensure that the "
-"app registers with your system's credential manager)"
-msgstr ""
-
-#. (itstool) path: item/p
-#: yelp/C/keyring.page:47
-msgid ""
-"Open <code>Passwords and Keys</code> and locate the <code>org.nickvision."
-"tubeconverter</code> entry in the <code>Default Keyring</code>."
-msgstr ""
-
-#. (itstool) path: item/p
-#: yelp/C/keyring.page:48
-msgid ""
-"Double click the <code>org.nickvision.tubeconverter</code> entry and edit "
-"the <code>Password</code> field. Enter the password that you created and "
-"used for your Keyring in Parabolic."
-msgstr ""
-
-#. (itstool) path: item/p
-#: yelp/C/keyring.page:49
-msgid ""
-"You can now close <code>Passwords and Keys</code> and restart Parabolic. You "
-"will see that upon application startup, the Keyring will now be "
-"automatically unlocked!"
 msgstr ""
 
 #. (itstool) path: info/title
