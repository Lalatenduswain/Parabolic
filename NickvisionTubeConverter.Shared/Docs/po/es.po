msgid ""
msgstr ""
"Project-Id-Version: PACKAGE VERSION\n"
<<<<<<< HEAD
"POT-Creation-Date: 2023-08-23 17:32-0400\n"
"PO-Revision-Date: 2023-08-02 02:56+0000\n"
"Last-Translator: Óscar Fernández Díaz <oscfdezdz@users.noreply.hosted."
"weblate.org>\n"
"Language-Team: Spanish <https://hosted.weblate.org/projects/nickvision-tube-"
"converter/docs/es/>\n"
=======
"POT-Creation-Date: 2023-08-22 22:00-0400\n"
"PO-Revision-Date: 2023-08-23 22:37+0000\n"
"Last-Translator: gallegonovato <fran-carro@hotmail.es>\n"
"Language-Team: Spanish <https://hosted.weblate.org/projects/"
"nickvision-tube-converter/docs/es/>\n"
>>>>>>> 9c2516be
"Language: es\n"
"MIME-Version: 1.0\n"
"Content-Type: text/plain; charset=UTF-8\n"
"Content-Transfer-Encoding: 8bit\n"
"Plural-Forms: nplurals=2; plural=n != 1;\n"
"X-Generator: Weblate 5.0-dev\n"

#. Put one translator per line, in the form NAME <EMAIL>, YEAR1, YEAR2
msgctxt "_"
msgid "translator-credits"
msgstr "Óscar Fernández Díaz <oscfdezdz@tuta.io>, 2023"

#. (itstool) path: info/title
#: yelp/C/converter.page:8
msgctxt "link"
msgid "Converter ⚒️"
msgstr "Conversor ⚒️"

#. (itstool) path: credit/name
#: yelp/C/converter.page:10 yelp/C/converter.page:14 yelp/C/downloader.page:10
#: yelp/C/downloader.page:14 yelp/C/index.page:10 yelp/C/index.page:14
#: yelp/C/keyring.page:10 yelp/C/keyring.page:14 yelp/C/newDownload.page:10
#: yelp/C/newDownload.page:14
msgid "Nicholas Logozzo"
msgstr "Nicholas Logozzo"

#. (itstool) path: page/title
#: yelp/C/converter.page:20
msgid "Converter"
msgstr "Conversor"

#. (itstool) path: page/p
#: yelp/C/converter.page:21
msgid ""
"This page explains all options for configuring the Converter in Preferences "
"in <app>Parabolic</app>."
msgstr ""
"Esta página explica todas las opciones para configurar el Converter en las "
"Preferencias de <app>Parabolic</app>."

#. (itstool) path: item/title
#: yelp/C/converter.page:25
msgid "Disallow Conversions"
msgstr "No permitir conversiones"

#. (itstool) path: item/p
#: yelp/C/converter.page:26
msgid ""
"If enabled, Parabolic will download the appropriate video/audio format for "
"the selected quality without converting to other formats."
msgstr ""
"Si está activada, Parabolic descargará el formato de vídeo/audio apropiado "
"para la calidad seleccionada sin convertir a otros formatos."

#. (itstool) path: item/p
#: yelp/C/converter.page:27
msgid ""
"This means that you will be unable to select a file format when downloading "
"a media. But, you will save time in downloading as the Converter will not be "
"run."
msgstr ""
"Esto significa que no podrá seleccionar un formato de archivo al descargar "
"un medio. Sin embargo, ahorrará tiempo en la descarga, ya que no se "
"ejecutará el conversor."

#. (itstool) path: note/p
#: yelp/C/converter.page:29 yelp/C/converter.page:45 yelp/C/converter.page:52
#: yelp/C/downloader.page:51 yelp/C/downloader.page:77
msgid "Default: Off"
msgstr "Predeterminado: Apagado"

#. (itstool) path: item/title
#: yelp/C/converter.page:33
msgid "Embed Metadata"
msgstr "Incrustar metadatos"

#. (itstool) path: item/p
#: yelp/C/converter.page:34
msgid ""
"If enabled, Parabolic will tag a media with its relevant information (title, "
"genre, etc...) and thumbnail if available."
msgstr ""
"Si está activada, Parabolic etiquetará un medio con su información relevante "
"(título, género, etc...) y una miniatura si está disponible."

#. (itstool) path: item/p
#: yelp/C/converter.page:35
msgid ""
"Parabolic will NOT embed the Comment, Description, Synopsis, and Purl fields."
msgstr ""
"Parabolic NO incrustará los campos comentario, descripción, sinopsis y purl."

#. (itstool) path: note/p
#: yelp/C/converter.page:37 yelp/C/downloader.page:37
msgid "Default: On"
msgstr "Predeterminado: Encendido"

#. (itstool) path: item/title
#: yelp/C/converter.page:41
msgid "Crop Audio Thumbnails"
msgstr "Recortar miniaturas de audio"

#. (itstool) path: item/p
#: yelp/C/converter.page:42
msgid "Only available if Embed Metadata is enabled."
msgstr "Sólo disponible si está activada la opción Incrustar metadatos."

#. (itstool) path: item/p
#: yelp/C/converter.page:43
msgid ""
"If enabled, Parabolic will automatically turn on the advanced option "
"<code>Crop Thumbnail</code> for audio downloads."
msgstr ""
"Si está activada, Parabolic activará automáticamente la opción avanzada "
"<code>Recortar miniatura</code> para las descargas de audio."

#. (itstool) path: item/title
#: yelp/C/converter.page:49
msgid "Embed Chapters"
msgstr "Incrustar capítulos"

#. (itstool) path: item/p
#: yelp/C/converter.page:50
msgid ""
"If enabled, Parabolic will tag a media with chapter information if available"
msgstr ""
"Si está activada, Parabolic etiquetará un medio con la información del "
"capítulo si está disponible"

#. (itstool) path: info/title
#: yelp/C/downloader.page:8
msgctxt "link"
msgid "Downloader 🌐"
msgstr "Descargador 🌐"

#. (itstool) path: page/title
#: yelp/C/downloader.page:20
msgid "Downloader"
msgstr "Descargador"

#. (itstool) path: page/p
#: yelp/C/downloader.page:21
msgid ""
"This page explains all options for configuring the Downloader in Preferences "
"in <app>Parabolic</app>."
msgstr ""
"Esta página explica todas las opciones para configurar el Downloader en las "
"preferencias de <app>Parabolic</app>."

#. (itstool) path: item/title
#: yelp/C/downloader.page:25
msgid "Maximum Number of Active Downloads"
msgstr "Máximo número de descargas activas"

#. (itstool) path: item/p
#: yelp/C/downloader.page:26
msgid ""
"The number of active downloads allowed to run at a time. Must be an integer "
"value between 1 and 10."
msgstr ""
"El número de descargas activas que se pueden ejecutar a la vez. Debe ser un "
"valor entero entre 1 y 10."

#. (itstool) path: item/p
#: yelp/C/downloader.page:27
msgid ""
"If the max number of active downloads is reached, Parabolic will place new "
"downloads in a queue until more downloads are able to be run."
msgstr ""
"Si se alcanza el número máximo de descargas activas, Parabolic colocará las "
"descargas nuevas en una cola hasta que se puedan ejecutar más descargas."

#. (itstool) path: note/p
#: yelp/C/downloader.page:29
msgid "Default: 5"
msgstr "Predeterminado: 5"

#. (itstool) path: item/title
#: yelp/C/downloader.page:33
msgid "Overwrite Existing Files"
msgstr "Sobreescribir archivos existentes"

#. (itstool) path: item/p
#: yelp/C/downloader.page:34
msgid "If enabled, Parabolic will overwrite existing files."
msgstr "Si se activa, Parabolic sobrescribirá los archivos existentes."

#. (itstool) path: item/p
#: yelp/C/downloader.page:35
msgid ""
"For example, if a file named <code>movie.mp4</code> exists in the download "
"folder, and a new download is created named <code>movie</code>, <code>movie."
"mp4</code> will be overwritten with the new download's content."
msgstr ""
"Por ejemplo, si un archivo llamado <code>pelicula.mp4</code> existe en la "
"carpeta de descargas, y se crea una descarga nueva llamada <code>pelicula</"
"code>, <code>pelicula.mp4</code> se sobrescribirá con el contenido de la "
"descarga nueva."

#. (itstool) path: item/title
#: yelp/C/downloader.page:41 yelp/C/newDownload.page:72
msgid "Speed Limit"
msgstr "Límite de velocidad"

#. (itstool) path: item/p
#: yelp/C/downloader.page:42
msgid ""
"A limit, in Ki/s, that is applied to downloads only if they have the "
"advanced option <code>Speed Limit</code> enabled. Must be an integer value "
"between 512 and 10240."
msgstr ""
"Un límite, en Ki/s, que se aplica a las descargas sólo si tienen activada la "
"opción avanzada <code>Límite de velocidad</code>. Debe ser un valor entero "
"entre 512 y 10240."

#. (itstool) path: note/p
#: yelp/C/downloader.page:44
msgid "Default: 1024"
msgstr "Predeterminado: 1024"

#. (itstool) path: item/title
#: yelp/C/downloader.page:48
msgid "Use aria2"
msgstr "Usar aria2"

#. (itstool) path: item/p
#: yelp/C/downloader.page:49
msgid ""
"If enabled, Parabolic will use aria2c to download media. Although using "
"aria2c can improve download speed, download progress will not be displayed "
"in the UI."
msgstr ""
"Si se activa, Parabolic usará aria2c para descargar los archivos multimedia. "
"Aunque el uso de aria2c puede mejorar la velocidad de descarga, el progreso "
"de la descarga no se mostrará en la interfaz del usuario."

#. (itstool) path: item/title
#: yelp/C/downloader.page:55
msgid "Maximum Connections Per Server"
msgstr "Máximo de conexiones por servidor"

#. (itstool) path: item/p
#: yelp/C/downloader.page:56
msgid ""
"This option only applies when using aria2 is enabled. This option is the "
"same as the <code>-x</code> flag passed to aria2c."
msgstr ""
"Esta opción sólo se aplica cuando está activado el uso de aria2. Esta opción "
"es la misma que la opción <code>-x</code> que se pasa a aria2c."

#. (itstool) path: item/p
#: yelp/C/downloader.page:57
msgid ""
"The maximum number of connection that can be used per server. Must be an "
"integer value between 1 and 32."
msgstr ""
"El número máximo de conexiones que se pueden usar por servidor. Debe ser un "
"valor entero entre 1 y 32."

#. (itstool) path: note/p
#: yelp/C/downloader.page:59
msgid "Default: 16"
msgstr "Predeterminado: 16"

#. (itstool) path: item/title
#: yelp/C/downloader.page:63
msgid "Minimum Split Size"
msgstr "Tamaño mínimo de división"

#. (itstool) path: item/p
#: yelp/C/downloader.page:64
msgid ""
"This option only applies when using aria2 is enabled. This option is the "
"same as the <code>-k</code> flag passed to aria2c."
msgstr ""
"Esta opción sólo se aplica cuando está activado el uso de aria2. Esta opción "
"es la misma que la opción <code>-k</code> que se pasa a aria2c."

#. (itstool) path: item/p
#: yelp/C/downloader.page:65
msgid ""
"The minimum size, in MiB, of which to split a file. Must be an integer value "
"between 1 and 1024."
msgstr ""
"El tamaño mínimo, en MiB, del que dividir un archivo. Debe ser un valor "
"entero entre 1 y 1024."

#. (itstool) path: note/p
#: yelp/C/downloader.page:67
msgid "Default: 20"
msgstr "Predeterminado: 20"

#. (itstool) path: item/title
#: yelp/C/downloader.page:71
msgid "Use SponsorBlock for YouTube"
msgstr ""

#. (itstool) path: item/p
#: yelp/C/downloader.page:72
#, fuzzy
msgid ""
"If enabled, Parabolic will apply the SponsorBlock extension to YouTube "
"downloads."
msgstr ""
"Si está activada, Parabolic activará automáticamente la opción avanzada "
"<code>Recortar miniatura</code> para las descargas de audio."

#. (itstool) path: note/p
#: yelp/C/downloader.page:74
msgid ""
"SponsorBlock only works on YouTube videos. However, leaving this setting on "
"will not affect downloads from other sites (i.e. not cause them to fail)."
msgstr ""

#. (itstool) path: item/title
#: yelp/C/downloader.page:81
msgid "Subtitles Languages"
msgstr "Idiomas de los subtítulos"

#. (itstool) path: item/p
#: yelp/C/downloader.page:82
msgid ""
"A comma-separated list of two-letter and three-letter language codes to use "
"when selecting languages of subtitles to download. Only applies when a valid "
"<code>Subtitle</code> format is selected in a download."
msgstr ""
"Una lista separada por comas de códigos de idioma de dos y tres letras para "
"usar al seleccionar los idiomas de los subtítulos que se van a descargar. "
"Sólo se aplica cuando se selecciona un formato <code>Subtítulo</code> válido "
"en una descarga."

#. (itstool) path: note/p
#: yelp/C/downloader.page:84
msgid ""
"Some sites use two-letter language codes, whereas others use three-letter. "
"For example, <code>en</code> and <code>eng</code> are both used for English. "
"Please specify both two-letter and three-letter codes for your languages for "
"the best results."
msgstr ""
"Algunos sitios usan códigos lingüísticos de dos letras, mientras que otros "
"usan de tres. Por ejemplo, <code>en</code> y <code>eng</code> se usan ambos "
"para el inglés. Especifique los códigos de dos y tres letras de sus idiomas "
"para obtener los mejores resultados."

#. (itstool) path: note/p
#: yelp/C/downloader.page:87
msgid ""
"Default: Your culture's two-letter and three-letter language code. For "
"example, on an en-US system the default would be <code>en,eng</code>"
msgstr ""
"Predeterminado: el código lingüístico de dos y tres letras de su cultura. "
"Por ejemplo, en un sistema en-US el valor predeterminado sería <code>en,eng</"
"code>"

#. (itstool) path: item/title
#: yelp/C/downloader.page:91
msgid "Proxy URL"
msgstr "URL del proxy"

#. (itstool) path: item/p
#: yelp/C/downloader.page:92
msgid "The url of the proxy server to use."
msgstr "La url del servidor proxy para usar."

#. (itstool) path: item/title
#: yelp/C/downloader.page:95
msgid "Cookies File"
msgstr "Archivo de cookies"

#. (itstool) path: item/p
#: yelp/C/downloader.page:96
msgid ""
"A .txt file of cookies to pass to yt-dlp when downloading. This may be "
"useful when downloading media that requires a login, for example: private "
"YouTube videos."
msgstr ""
"Un archivo .txt de cookies para pasar a yt-dlp al descargar. Esto puede ser "
"útil al descargar medios que requieren un inicio de sesión, por ejemplo: "
"vídeos privados de YouTube."

#. (itstool) path: item/p
#: yelp/C/downloader.page:97
msgid ""
"Use one of the following extensions for getting a cookies file from your "
"browser:"
msgstr ""
"Use una de las siguientes extensiones para obtener un archivo de cookies de "
"su navegador:"

#. (itstool) path: item/p
#: yelp/C/downloader.page:98
msgid ""
"Chrome: <code>https://chrome.google.com/webstore/detail/get-cookiestxt-"
"locally/cclelndahbckbenkjhflpdbgdldlbecc</code>"
msgstr ""
"Chrome: <code>https://chrome.google.com/webstore/detail/get-cookiestxt-"
"locally/cclelndahbckbenkjhflpdbgdldlbecc</code>"

#. (itstool) path: item/p
#: yelp/C/downloader.page:99
msgid ""
"Firefox: <code>https://addons.mozilla.org/en-US/firefox/addon/cookies-txt/</"
"code>"
msgstr ""
"Firefox: <code>https://addons.mozilla.org/es/firefox/addon/cookies-txt/</"
"code>"

#. (itstool) path: note/p
#: yelp/C/downloader.page:101
msgid "Use these extensions at your own risk."
msgstr "Use estas extensiones bajo su propia responsabilidad."

#. (itstool) path: note/p
#: yelp/C/downloader.page:104
msgid "Default: No File Selected"
msgstr "Predeterminado: Ningún archivo seleccionado"

#. (itstool) path: info/title
#: yelp/C/index.page:7
msgctxt "link"
msgid "Parabolic Help"
msgstr "Ayuda de Parabolic"

#. (itstool) path: info/title
#: yelp/C/index.page:8
msgctxt "text"
msgid "Parabolic Help"
msgstr "Ayuda de Parabolic"

#. (itstool) path: page/title
#: yelp/C/index.page:20
msgid "<_:media-1/> Parabolic Help"
msgstr "<_:media-1/> Ayuda de Parabolic"

#. (itstool) path: page/p
#: yelp/C/index.page:21
msgid ""
"This documentation will help you understand how to configure <app>Parabolic</"
"app> to get the most of the application."
msgstr ""
"Esta documentación le ayudará a entender cómo configurar <app>Parabolic</"
"app> para sacar el máximo partido a la aplicación."

#. (itstool) path: page/p
#: yelp/C/index.page:22
msgid ""
"To get support, use <link href=\"https://github.com/NickvisionApps/Parabolic/"
"issues\">issues</link> or <link href=\"https://github.com/NickvisionApps/"
"Parabolic/discussions\">discussions</link> on Github, or <link "
"href=\"https://bit.ly/3GrfEid\">join our Matrix channel</link>."
msgstr ""
"Para obtener ayuda, use <link href=\"https://github.com/NickvisionApps/"
"Parabolic/issues\">incidencias</link> o <link href=\"https://github.com/"
"NickvisionApps/Parabolic/discussions\">discusiones</link> en Github, o <link "
"href=\"https://bit.ly/3GrfEid\">únase a nuestro canal Matrix</link>."

#. (itstool) path: page/p
#: yelp/C/index.page:23
msgid ""
"The authors of Nickvision Parabolic are not responsible/liable for any "
"misuse of this program that may violate local copyright/DMCA laws. Users use "
"this application at their own risk."
msgstr ""
"Los desarrolladores de Nickvision Parabolic no son responsables de cualquier "
"mal uso de este programa que pueda violar las leyes locales del copyright/"
"DMCA. Los usuarios usan esta aplicación bajo su propio riesgo."

#. (itstool) path: info/title
#: yelp/C/keyring.page:8
msgctxt "link"
msgid "Keyring 🔑"
msgstr "Llavero 🔑"

#. (itstool) path: page/title
#: yelp/C/keyring.page:20
msgid "Keyring"
msgstr "Llavero"

#. (itstool) path: page/p
#: yelp/C/keyring.page:21
msgid ""
"This page explains all options for using the Keyring in <app>Parabolic</app>."
msgstr ""
"En esta página se explican todas las opciones de uso del llavero en "
"<app>Parabolic</app>."

#. (itstool) path: item/title
#: yelp/C/keyring.page:25
msgid "Backend"
msgstr "Lado del servidor"

#. (itstool) path: item/p
#: yelp/C/keyring.page:26
msgid ""
"The Keyring feature is backed by the <code>Nickvision.Keyring</code> library."
msgstr ""
"La función llavero está respaldada por la biblioteca <code>Nickvision."
"Keyring</code>."

#. (itstool) path: item/p
#: yelp/C/keyring.page:27
msgid ""
"This library uses SQLCipher to securley store credentials in a platform "
"independent manner."
msgstr ""
"Esta biblioteca usa SQLCipher para almacenar credenciales de forma segura e "
"independiente de la plataforma."

#. (itstool) path: item/title
#: yelp/C/keyring.page:30
msgid "Enabling The Keyring"
msgstr "Activación del llavero"

#. (itstool) path: item/p
#: yelp/C/keyring.page:31
msgid ""
"When the Keyring is enabled, the user will be asked to enter a password to "
"encrypt the Keyring."
msgstr ""
"Cuando el llavero esté activado, se pedirá al usuario que introduzca una "
"contraseña para cifrar el llavero."

#. (itstool) path: item/p
#: yelp/C/keyring.page:32
msgid "There is no way to recover the Keyring password if lost."
msgstr "No hay forma de recuperar la contraseña del llavero si se pierde."

#. (itstool) path: item/p
#: yelp/C/keyring.page:33
msgid "This password will be used to unlock the Keyring in the future."
msgstr "Esta contraseña se usará para desbloquear el llavero en el futuro."

#. (itstool) path: note/p
#: yelp/C/keyring.page:35
msgid ""
"If the Keyring password is lost, the user will be unable to use this feature "
"unless the Keyring database file is deleted."
msgstr ""
"Si se pierde la contraseña del llavero, el usuario no podrá usar esta "
"función a menos que se borre el archivo de base de datos del llavero."

#. (itstool) path: note/p
#: yelp/C/keyring.page:36
msgid ""
"The Keyring file is stored in <code>$CONFIG/Nickvision/Nickvision Parabolic/"
"tubeconverter.nring</code>"
msgstr ""
"El archivo del llavero se almacena en <code>$CONFIG/Nickvision/Nickvision "
"Parabolic/tubeconverter.nring</code>"

#. (itstool) path: item/title
#: yelp/C/keyring.page:40
msgid "Disabling The Keyring"
msgstr "Desactivación del llavero"

#. (itstool) path: item/p
#: yelp/C/keyring.page:41
msgid ""
"When the Keyring is disabled, the backing <code>nring</code> database is "
"destroyed and all credentials stored are erased."
msgstr ""
"Cuando se desactiva el llavero, se destruye la base de datos de <code>nring</"
"code> de respaldo y se borran todas las credenciales almacenadas."

#. (itstool) path: item/p
#: yelp/C/keyring.page:42
msgid ""
"If the Keyring is re-enabled, a brand new database file will be created and "
"the user will be prompted to enter a password again."
msgstr ""
"Si se vuelve a activar el llavero, se creará un nuevo archivo de base de "
"datos y se pedirá al usuario que introduzca de nuevo una contraseña."

#. (itstool) path: item/title
#: yelp/C/keyring.page:45
msgid "Storing a Credential"
msgstr "Almacenamiento de una credencial"

#. (itstool) path: item/p
#: yelp/C/keyring.page:46
msgid "Here are the fields that can be stored in a credential:"
msgstr "Estos son los campos que pueden almacenarse en una credencial:"

#. (itstool) path: item/p
#: yelp/C/keyring.page:47
msgid "<code>Name</code>: The name of the credential"
msgstr "<code>Nombre</code>: El nombre de la credencial"

#. (itstool) path: item/p
#: yelp/C/keyring.page:48
msgid "<code>URL</code> (optional): The URL of the credential"
msgstr "<code>URL</code> (opcional): La URL de la credencial"

#. (itstool) path: item/p
#: yelp/C/keyring.page:49
msgid ""
"<code>Username</code> (optional if password is not empty): The username of "
"the credential"
msgstr ""
"<code>Nombre de usuario</code> (opcional si la contraseña no está vacía): El "
"nombre de usuario de la credencial"

#. (itstool) path: item/p
#: yelp/C/keyring.page:50
msgid ""
"<code>Password</code> (optional if username is not empty): The password of "
"the credential"
msgstr ""
"<code>Contraseña</code> (opcional si el nombre de usuario no está vacío): La "
"contraseña de la credencial"

#. (itstool) path: info/title
#: yelp/C/newDownload.page:8
msgctxt "link"
msgid "New Download 🆕"
msgstr "Descarga nueva 🆕"

#. (itstool) path: page/title
#: yelp/C/newDownload.page:20
msgid "New Download"
msgstr "Descarga nueva"

#. (itstool) path: page/p
#: yelp/C/newDownload.page:21
msgid ""
"This page explains all options for configuring a new download in "
"<app>Parabolic</app>."
msgstr ""
"En esta página se explican todas las opciones para configurar una descarga "
"nueva en <app>Parabolic</app>."

#. (itstool) path: item/title
#: yelp/C/newDownload.page:25
msgid "Media URL"
msgstr "URL de los medios"

#. (itstool) path: item/p
#: yelp/C/newDownload.page:26
msgid ""
"The URL of the media to download. Must be a valid (\"valid\" meaning "
"syntactically correct) http or https link."
msgstr ""
"La URL del medio a descargar. Debe ser un enlace http o https válido "
"(\"válido\" significa sintácticamente correcto)."

#. (itstool) path: note/p
#: yelp/C/newDownload.page:28
msgid ""
"If a valid URL is found inside the clipboard upon opening the Add Download "
"dialog, the URL will be automatically pasted in the URL entry row."
msgstr ""
"Si se encuentra una URL válida en el portapapeles al abrir el cuadro de "
"diálogo Añadir descarga, la URL se pegará automáticamente en la fila de "
"entrada de URL."

#. (itstool) path: item/title
#: yelp/C/newDownload.page:32
msgid "Authenticate"
msgstr "Autenticar"

#. (itstool) path: item/p
#: yelp/C/newDownload.page:33
msgid ""
"If enabled, the user will be asked to provide a username and/or password to "
"pass to yt-dlp when downloading."
msgstr ""
"Si se activa, se pedirá al usuario que proporcione un nombre de usuario y/o "
"una contraseña para pasárselos a yt-dlp al descargar."

#. (itstool) path: item/p
#: yelp/C/newDownload.page:34
msgid ""
"If keyring is enabled, the user will be asked to chose from a list of named "
"credentials or can chose to enter manually a different username and/or "
"password."
msgstr ""
"Si el llavero está activado, se pedirá al usuario que elija de una lista de "
"credenciales con nombre o puede elegir introducir manualmente un nombre de "
"usuario y/o contraseña diferentes."

#. (itstool) path: note/p
#: yelp/C/newDownload.page:36
msgid ""
"Not all websites support passing usernames and passwords to yt-dlp. For "
"example, YouTube does NOT support this feature."
msgstr ""
"No todos los sitios web admiten la transmisión de nombres de usuario y "
"contraseñas a yt-dlp. Por ejemplo, YouTube NO admite esta función."

#. (itstool) path: note/p
#: yelp/C/newDownload.page:37
msgid ""
"For these sites that don't support passing credentials, it is recommended to "
"upload a Cookies file in Preferences instead."
msgstr ""
"Para estos sitios que no admiten la transmisión de credenciales, se "
"recomienda cargar un archivo de cookies en preferencias."

#. (itstool) path: item/title
#: yelp/C/newDownload.page:41
msgid "File Type"
msgstr "Tipo de archivo"

#. (itstool) path: item/p
#: yelp/C/newDownload.page:42
msgid "The file type of which to download the media as."
msgstr "El tipo de archivo con el que se descargarán los archivos multimedia."

#. (itstool) path: item/p
#: yelp/C/newDownload.page:43
msgid ""
"If <code>Disallow Conversions</code> is enabled, the only options will be "
"<code>Video</code> (if supported) and <code>Audio</code>"
msgstr ""
"Si <code>No permitir conversiones</code> está activada, las únicas opciones "
"serán <code>Vídeo</code> (si se admite) y <code>Audio</code>"

#. (itstool) path: note/p
#: yelp/C/newDownload.page:45
msgid ""
"The previously used file type will be remembered and pre-selected for the "
"next download."
msgstr ""
"El tipo de archivo usado anteriormente será recordado y preseleccionado para "
"la siguiente descarga."

#. (itstool) path: item/title
#: yelp/C/newDownload.page:49
msgid "Quality"
msgstr "Calidad"

#. (itstool) path: item/p
#: yelp/C/newDownload.page:50
msgid ""
"If the file type is a video type, the listed qualities will be the "
"resolutions of the media available."
msgstr ""
"Si el tipo de archivo es de vídeo, las calidades indicadas serán las "
"resoluciones de los medios disponibles."

#. (itstool) path: item/p
#: yelp/C/newDownload.page:51 yelp/C/newDownload.page:66
msgid ""
"If the file type is an audio type, the listed qualities will be simply "
"<code>Best</code> and <code>Worst</code>."
msgstr ""
"Si el tipo de archivo es de audio, las calidades enumeradas serán "
"simplemente <code>Mejor</code> y <code>Peor</code>."

#. (itstool) path: note/p
#: yelp/C/newDownload.page:53
msgid ""
"The previously used quality will be remembered and pre-selected for the next "
"download."
msgstr ""
"La calidad usada anteriormente será recordada y preseleccionada para la "
"siguiente descarga."

#. (itstool) path: item/title
#: yelp/C/newDownload.page:57
msgid "Subtitle"
msgstr "Subtítulo"

#. (itstool) path: item/p
#: yelp/C/newDownload.page:58
msgid ""
"The type of subtitles to download. Can be <code>None</code>, <code>VTT</"
"code>, or <code>SRT</code>."
msgstr ""
"El tipo de subtítulos a descargar. Puede ser <code>Ninguno</code>, "
"<code>VTT</code>, o <code>SRT</code>."

#. (itstool) path: note/p
#: yelp/C/newDownload.page:60
msgid "Only available for video types."
msgstr "Sólo disponible para tipos de vídeo."

#. (itstool) path: item/title
#: yelp/C/newDownload.page:64
msgid "Save Folder"
msgstr "Guardar carpeta"

#. (itstool) path: item/p
#: yelp/C/newDownload.page:65
msgid "The folder at which to save the download to."
msgstr "La carpeta en la que guardar la descarga."

#. (itstool) path: note/p
#: yelp/C/newDownload.page:68
msgid ""
"The previously used folder will be remembered and pre-selected for the next "
"download."
msgstr ""
"La carpeta usada anteriormente será recordada y preseleccionada para la "
"siguiente descarga."

#. (itstool) path: item/p
#: yelp/C/newDownload.page:73
msgid ""
"If enabled, Parabolic will limit the download's speed with the speed "
"configured in Preferences."
msgstr ""
"Si está activada, Parabolic limitará la velocidad de descarga con la "
"velocidad configurada en las preferencias."

#. (itstool) path: note/p
#: yelp/C/newDownload.page:75 yelp/C/newDownload.page:82
#: yelp/C/newDownload.page:90 yelp/C/newDownload.page:97
msgid "Available in the <code>Advanced Options</code> section."
msgstr "Disponible en la sección <code>Opciones avanzadas</code>."

#. (itstool) path: item/title
#: yelp/C/newDownload.page:79
msgid "Split Chapters"
msgstr "Separar los capítulos"

#. (itstool) path: item/p
#: yelp/C/newDownload.page:80
msgid ""
"If enabled, Parabolic will split the video into multiple smaller ones based "
"on its chapters."
msgstr ""
"Si se activa, Parabolic dividirá el vídeo en varios más pequeños en función "
"de tus capítulos."

#. (itstool) path: item/title
#: yelp/C/newDownload.page:86
msgid "Crop Thumbnail"
msgstr "Recortar miniatura"

#. (itstool) path: item/p
#: yelp/C/newDownload.page:87
msgid ""
"Only available if <code>Embed Metadata</code> is enabled in Preferences."
msgstr ""
"Sólo está disponible si <code>Incrustar metadatos</code> está activado en "
"preferencias."

#. (itstool) path: item/p
#: yelp/C/newDownload.page:88
msgid ""
"If enabled, Parabolic will crop a download's embedded thumbnail as square. "
"This is useful when downloading music who's album images are usually square."
msgstr ""
"Si se activa, Parabolic recortará la miniatura incrustada de una descarga "
"como cuadrada. Esto es útil cuando se descarga música cuyas imágenes de "
"álbum suelen ser cuadradas."

#. (itstool) path: item/title
#: yelp/C/newDownload.page:94
msgid "Download Specific Timeframe"
msgstr "Descargar plazos específicos"

#. (itstool) path: item/p
#: yelp/C/newDownload.page:95
msgid ""
"If enabled, the user will be able to enter a start timeframe and an end "
"timeframe for a section of the media to download."
msgstr ""
"Si se activa, el usuario podrá introducir un plazo de inicio y un plazo de "
"finalización para que se descargue una sección de los medios."

#. (itstool) path: note/p
#: yelp/C/newDownload.page:100
msgid ""
"Enablining this option will disable the use of aria2 as the downloader for "
"this download if it is enabled in Preferences."
msgstr ""
"Activando esta opción se desactivará el uso de aria2 como descargador para "
"esta descarga si está activado en preferencias."

#. (itstool) path: item/title
#: yelp/C/newDownload.page:104
msgid "File Name"
msgstr "Nombre del archivo"

#. (itstool) path: item/p
#: yelp/C/newDownload.page:105
msgid "The file name to use when saving the download."
msgstr "El nombre de archivo que se usará al guardar la descarga."

#. (itstool) path: note/p
#: yelp/C/newDownload.page:107
msgid "Default: The title of the media"
msgstr "Predeterminado: El título del medio"

#~ msgctxt "link"
#~ msgid "Tube Converter Help"
#~ msgstr "Ayuda de Tube Converter"

#~ msgctxt "text"
#~ msgid "Tube Converter Help"
#~ msgstr "Ayuda de Tube Converter"<|MERGE_RESOLUTION|>--- conflicted
+++ resolved
@@ -1,20 +1,11 @@
 msgid ""
 msgstr ""
 "Project-Id-Version: PACKAGE VERSION\n"
-<<<<<<< HEAD
-"POT-Creation-Date: 2023-08-23 17:32-0400\n"
-"PO-Revision-Date: 2023-08-02 02:56+0000\n"
-"Last-Translator: Óscar Fernández Díaz <oscfdezdz@users.noreply.hosted."
-"weblate.org>\n"
-"Language-Team: Spanish <https://hosted.weblate.org/projects/nickvision-tube-"
-"converter/docs/es/>\n"
-=======
 "POT-Creation-Date: 2023-08-22 22:00-0400\n"
 "PO-Revision-Date: 2023-08-23 22:37+0000\n"
 "Last-Translator: gallegonovato <fran-carro@hotmail.es>\n"
 "Language-Team: Spanish <https://hosted.weblate.org/projects/"
 "nickvision-tube-converter/docs/es/>\n"
->>>>>>> 9c2516be
 "Language: es\n"
 "MIME-Version: 1.0\n"
 "Content-Type: text/plain; charset=UTF-8\n"
@@ -82,7 +73,7 @@
 
 #. (itstool) path: note/p
 #: yelp/C/converter.page:29 yelp/C/converter.page:45 yelp/C/converter.page:52
-#: yelp/C/downloader.page:51 yelp/C/downloader.page:77
+#: yelp/C/downloader.page:51
 msgid "Default: Off"
 msgstr "Predeterminado: Apagado"
 
@@ -309,33 +300,11 @@
 
 #. (itstool) path: item/title
 #: yelp/C/downloader.page:71
-msgid "Use SponsorBlock for YouTube"
-msgstr ""
-
-#. (itstool) path: item/p
-#: yelp/C/downloader.page:72
-#, fuzzy
-msgid ""
-"If enabled, Parabolic will apply the SponsorBlock extension to YouTube "
-"downloads."
-msgstr ""
-"Si está activada, Parabolic activará automáticamente la opción avanzada "
-"<code>Recortar miniatura</code> para las descargas de audio."
-
-#. (itstool) path: note/p
-#: yelp/C/downloader.page:74
-msgid ""
-"SponsorBlock only works on YouTube videos. However, leaving this setting on "
-"will not affect downloads from other sites (i.e. not cause them to fail)."
-msgstr ""
-
-#. (itstool) path: item/title
-#: yelp/C/downloader.page:81
 msgid "Subtitles Languages"
 msgstr "Idiomas de los subtítulos"
 
 #. (itstool) path: item/p
-#: yelp/C/downloader.page:82
+#: yelp/C/downloader.page:72
 msgid ""
 "A comma-separated list of two-letter and three-letter language codes to use "
 "when selecting languages of subtitles to download. Only applies when a valid "
@@ -347,7 +316,7 @@
 "en una descarga."
 
 #. (itstool) path: note/p
-#: yelp/C/downloader.page:84
+#: yelp/C/downloader.page:74
 msgid ""
 "Some sites use two-letter language codes, whereas others use three-letter. "
 "For example, <code>en</code> and <code>eng</code> are both used for English. "
@@ -360,7 +329,7 @@
 "para obtener los mejores resultados."
 
 #. (itstool) path: note/p
-#: yelp/C/downloader.page:87
+#: yelp/C/downloader.page:77
 msgid ""
 "Default: Your culture's two-letter and three-letter language code. For "
 "example, on an en-US system the default would be <code>en,eng</code>"
@@ -370,22 +339,22 @@
 "code>"
 
 #. (itstool) path: item/title
-#: yelp/C/downloader.page:91
+#: yelp/C/downloader.page:81
 msgid "Proxy URL"
 msgstr "URL del proxy"
 
 #. (itstool) path: item/p
-#: yelp/C/downloader.page:92
+#: yelp/C/downloader.page:82
 msgid "The url of the proxy server to use."
 msgstr "La url del servidor proxy para usar."
 
 #. (itstool) path: item/title
-#: yelp/C/downloader.page:95
+#: yelp/C/downloader.page:85
 msgid "Cookies File"
 msgstr "Archivo de cookies"
 
 #. (itstool) path: item/p
-#: yelp/C/downloader.page:96
+#: yelp/C/downloader.page:86
 msgid ""
 "A .txt file of cookies to pass to yt-dlp when downloading. This may be "
 "useful when downloading media that requires a login, for example: private "
@@ -396,7 +365,7 @@
 "vídeos privados de YouTube."
 
 #. (itstool) path: item/p
-#: yelp/C/downloader.page:97
+#: yelp/C/downloader.page:87
 msgid ""
 "Use one of the following extensions for getting a cookies file from your "
 "browser:"
@@ -405,7 +374,7 @@
 "su navegador:"
 
 #. (itstool) path: item/p
-#: yelp/C/downloader.page:98
+#: yelp/C/downloader.page:88
 msgid ""
 "Chrome: <code>https://chrome.google.com/webstore/detail/get-cookiestxt-"
 "locally/cclelndahbckbenkjhflpdbgdldlbecc</code>"
@@ -414,7 +383,7 @@
 "locally/cclelndahbckbenkjhflpdbgdldlbecc</code>"
 
 #. (itstool) path: item/p
-#: yelp/C/downloader.page:99
+#: yelp/C/downloader.page:89
 msgid ""
 "Firefox: <code>https://addons.mozilla.org/en-US/firefox/addon/cookies-txt/</"
 "code>"
@@ -423,12 +392,12 @@
 "code>"
 
 #. (itstool) path: note/p
-#: yelp/C/downloader.page:101
+#: yelp/C/downloader.page:91
 msgid "Use these extensions at your own risk."
 msgstr "Use estas extensiones bajo su propia responsabilidad."
 
 #. (itstool) path: note/p
-#: yelp/C/downloader.page:104
+#: yelp/C/downloader.page:94
 msgid "Default: No File Selected"
 msgstr "Predeterminado: Ningún archivo seleccionado"
 
@@ -463,8 +432,8 @@
 msgid ""
 "To get support, use <link href=\"https://github.com/NickvisionApps/Parabolic/"
 "issues\">issues</link> or <link href=\"https://github.com/NickvisionApps/"
-"Parabolic/discussions\">discussions</link> on Github, or <link "
-"href=\"https://bit.ly/3GrfEid\">join our Matrix channel</link>."
+"Parabolic/discussions\">discussions</link> on Github, or <link href="
+"\"https://bit.ly/3GrfEid\">join our Matrix channel</link>."
 msgstr ""
 "Para obtener ayuda, use <link href=\"https://github.com/NickvisionApps/"
 "Parabolic/issues\">incidencias</link> o <link href=\"https://github.com/"
