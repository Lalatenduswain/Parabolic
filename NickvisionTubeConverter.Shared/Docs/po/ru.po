--- conflicted
+++ resolved
@@ -1,13 +1,8 @@
 msgid ""
 msgstr ""
 "Project-Id-Version: PACKAGE VERSION\n"
-<<<<<<< HEAD
-"POT-Creation-Date: 2023-09-13 19:25+0300\n"
-"PO-Revision-Date: 2023-08-24 10:19+0000\n"
-=======
 "POT-Creation-Date: 2023-09-11 02:20+0300\n"
 "PO-Revision-Date: 2023-09-13 14:43+0000\n"
->>>>>>> a669dca8
 "Last-Translator: Fyodor Sobolev <fyodor-sobolev@protonmail.com>\n"
 "Language-Team: Russian <https://hosted.weblate.org/projects/"
 "nickvision-tube-converter/docs/ru/>\n"
@@ -17,11 +12,7 @@
 "Content-Transfer-Encoding: 8bit\n"
 "Plural-Forms: nplurals=3; plural=n%10==1 && n%100!=11 ? 0 : n%10>=2 && "
 "n%10<=4 && (n%100<10 || n%100>=20) ? 1 : 2;\n"
-<<<<<<< HEAD
-"X-Generator: Weblate 5.0-dev\n"
-=======
 "X-Generator: Weblate 5.0.1-dev\n"
->>>>>>> a669dca8
 
 #. Put one translator per line, in the form NAME <EMAIL>, YEAR1, YEAR2
 msgctxt "_"
@@ -490,12 +481,12 @@
 msgid ""
 "To get support, use <link href=\"https://github.com/NickvisionApps/Parabolic/"
 "issues\">issues</link> or <link href=\"https://github.com/NickvisionApps/"
-"Parabolic/discussions\">discussions</link> on Github, or <link "
-"href=\"https://bit.ly/3GrfEid\">join our Matrix channel</link>."
+"Parabolic/discussions\">discussions</link> on Github, or <link href="
+"\"https://bit.ly/3GrfEid\">join our Matrix channel</link>."
 msgstr ""
 "Для получения дополнительной помощи посетите <link href=\"https://github.com/"
-"NickvisionApps/Parabolic/issues\">раздел проблем</link> или <link "
-"href=\"https://github.com/NickvisionApps/Parabolic/discussions\">обсуждения</"
+"NickvisionApps/Parabolic/issues\">раздел проблем</link> или <link href="
+"\"https://github.com/NickvisionApps/Parabolic/discussions\">обсуждения</"
 "link> на Github, либо <link href=\"https://bit.ly/3GrfEid\">наш канал в "
 "Matrix</link>."
 
@@ -662,8 +653,8 @@
 #: yelp/C/keyring.page:45
 #, fuzzy
 msgid ""
-"Install <link href=\"https://flathub.org/apps/org.gnome.seahorse."
-"Application\">Passwords and Keys</link>."
+"Install <link href=\"https://flathub.org/apps/org.gnome.seahorse.Application"
+"\">Passwords and Keys</link>."
 msgstr ""
 "Установите <link href=\"https://flathub.org/apps/org.gnome.seahorse."
 "Application\">Пароли и Ключи</link>."
@@ -855,25 +846,22 @@
 
 #. (itstool) path: item/title
 #: yelp/C/newDownload.page:57
-#, fuzzy
-msgid "Download Subtitle"
-msgstr "Загрузчик"
+msgid "Subtitle"
+msgstr "Субтитры"
 
 #. (itstool) path: item/p
 #: yelp/C/newDownload.page:58
 msgid ""
-"Whether to download and embed subtitle when downloading a video. Languages "
-"for subtitles can be defined in <link xref=\"downloader\">preferences</link>."
-msgstr ""
+"The type of subtitles to download. Can be <code>None</code>, <code>VTT</"
+"code>, or <code>SRT</code>."
+msgstr ""
+"Тип субтитров для загрузки. Можно выбрать <code>VTT</code>, <code>SRT</"
+"code>, либо не скачивать субтитры."
 
 #. (itstool) path: note/p
 #: yelp/C/newDownload.page:60
-#, fuzzy
-msgid ""
-"The previously used state will be remembered and pre-selected for the next "
-"download."
-msgstr ""
-"Выбранное качество будет сохранено и автоматически выбрано в следующий раз."
+msgid "Only available for video types."
+msgstr "Доступно только при загрузке видео."
 
 #. (itstool) path: item/title
 #: yelp/C/newDownload.page:64
@@ -980,19 +968,6 @@
 #: yelp/C/newDownload.page:107
 msgid "Default: The title of the media"
 msgstr "По умолчанию: заголовок медиа"
-
-#~ msgid "Subtitle"
-#~ msgstr "Субтитры"
-
-#~ msgid ""
-#~ "The type of subtitles to download. Can be <code>None</code>, <code>VTT</"
-#~ "code>, or <code>SRT</code>."
-#~ msgstr ""
-#~ "Тип субтитров для загрузки. Можно выбрать <code>VTT</code>, <code>SRT</"
-#~ "code>, либо не скачивать субтитры."
-
-#~ msgid "Only available for video types."
-#~ msgstr "Доступно только при загрузке видео."
 
 #~ msgid "Enabling The Keyring"
 #~ msgstr "Включение связки ключей"
