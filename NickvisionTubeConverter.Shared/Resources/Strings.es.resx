<?xml version="1.0" encoding="utf-8"?>
<root>
  <xsd:schema xmlns="" xmlns:xsd="http://www.w3.org/2001/XMLSchema" xmlns:msdata="urn:schemas-microsoft-com:xml-msdata" id="root">
    <xsd:import namespace="http://www.w3.org/XML/1998/namespace" />
    <xsd:element name="root" msdata:IsDataSet="true">
      <xsd:complexType>
        <xsd:choice maxOccurs="unbounded">
          <xsd:element name="metadata">
            <xsd:complexType>
              <xsd:sequence>
                <xsd:element name="value" type="xsd:string" minOccurs="0" />
              </xsd:sequence>
              <xsd:attribute name="name" use="required" type="xsd:string" />
              <xsd:attribute name="type" type="xsd:string" />
              <xsd:attribute name="mimetype" type="xsd:string" />
              <xsd:attribute ref="xml:space" />
            </xsd:complexType>
          </xsd:element>
          <xsd:element name="assembly">
            <xsd:complexType>
              <xsd:attribute name="alias" type="xsd:string" />
              <xsd:attribute name="name" type="xsd:string" />
            </xsd:complexType>
          </xsd:element>
          <xsd:element name="data">
            <xsd:complexType>
              <xsd:sequence>
                <xsd:element name="value" type="xsd:string" minOccurs="0" msdata:Ordinal="1" />
                <xsd:element name="comment" type="xsd:string" minOccurs="0" msdata:Ordinal="2" />
              </xsd:sequence>
              <xsd:attribute name="name" type="xsd:string" use="required" msdata:Ordinal="1" />
              <xsd:attribute name="type" type="xsd:string" msdata:Ordinal="3" />
              <xsd:attribute name="mimetype" type="xsd:string" msdata:Ordinal="4" />
              <xsd:attribute ref="xml:space" />
            </xsd:complexType>
          </xsd:element>
          <xsd:element name="resheader">
            <xsd:complexType>
              <xsd:sequence>
                <xsd:element name="value" type="xsd:string" minOccurs="0" msdata:Ordinal="1" />
              </xsd:sequence>
              <xsd:attribute name="name" type="xsd:string" use="required" />
            </xsd:complexType>
          </xsd:element>
        </xsd:choice>
      </xsd:complexType>
    </xsd:element>
  </xsd:schema>
  <resheader name="resmimetype">
    <value>text/microsoft-resx</value>
  </resheader>
  <resheader name="version">
    <value>2.0</value>
  </resheader>
  <resheader name="reader">
    <value>System.Resources.ResXResourceReader, System.Windows.Forms, Version=4.0.0.0, Culture=neutral, PublicKeyToken=b77a5c561934e089</value>
  </resheader>
  <resheader name="writer">
    <value>System.Resources.ResXResourceWriter, System.Windows.Forms, Version=4.0.0.0, Culture=neutral, PublicKeyToken=b77a5c561934e089</value>
  </resheader>
  <data name="Disclaimer" xml:space="preserve">
    <value>Los autores de Nickvision Tube Converter no se hacen responsables de cualquier uso indebido de este programa que pueda violar las leyes locales de derechos de autor/DMCA. Los usuarios usan esta aplicación bajo su propio riesgo.</value>
  </data>
  <data name="Credits" xml:space="preserve">
    <value>Créditos</value>
  </data>
  <data name="Add" xml:space="preserve">
    <value>Añadir</value>
  </data>
  <data name="Download" xml:space="preserve">
    <value>Descargar</value>
  </data>
  <data name="Close" xml:space="preserve">
    <value>Cerrar</value>
  </data>
  <data name="New" xml:space="preserve">
    <value>Nuevo</value>
  </data>
  <data name="Home" xml:space="preserve">
    <value>Inicio</value>
  </data>
  <data name="ThemeDark" xml:space="preserve">
    <value>Oscuro</value>
  </data>
  <data name="CloseAndStop.Description" xml:space="preserve">
    <value>Algunas descargas aún están en curso.
¿Está seguro de que desea cerrar Tube Converter y detener las descargas en curso?</value>
  </data>
  <data name="Greeting.Generic" xml:space="preserve">
    <!-- Shown when system time can't be detected -->
    <value>¡Buen día!</value>
  </data>
  <data name="StopDownload" xml:space="preserve">
    <value>Detener descarga</value>
  </data>
  <data name="ThemeSystem" xml:space="preserve">
    <value>Sistema</value>
  </data>
  <data name="Open" xml:space="preserve">
    <value>Abrir</value>
  </data>
  <data name="CloseAndStop.Title" xml:space="preserve">
    <value>¿Cerrar y detener descargas?</value>
  </data>
  <data name="Settings" xml:space="preserve">
    <!--Mostly used in WinUI-->
    <value>Configuración</value>
  </data>
  <data name="Description" xml:space="preserve">
<<<<<<< HEAD
    <value>Obtener vídeo y audio de la Web</value>
=======
    <value>Obtén el video y el audio de la web</value>
>>>>>>> 1210387f
  </data>
  <data name="About" xml:space="preserve">
    <value>Acerca de {0}</value>
  </data>
  <data name="Artists.Credits" xml:space="preserve">
    <!--ARTIST NAME(S) GOES HERE. SEPARATE WITH &#xA;-->
    <value>David Lapshin https://github.com/daudix-UFO
Brage Fuglseth https://github.com/bragefuglseth
marcin https://github.com/martin-desktops</value>
  </data>
  <data name="Version" xml:space="preserve">
    <value>Versión: {0}</value>
  </data>
  <data name="Changelog" xml:space="preserve">
    <value>Registro de cambios</value>
  </data>
  <data name="GitHubRepo" xml:space="preserve">
    <value>Repo de GitHub</value>
  </data>
  <data name="ReportABug" xml:space="preserve">
    <value>Informar de un error</value>
  </data>
  <data name="Discussions" xml:space="preserve">
    <value>Debates</value>
  </data>
  <data name="Developers.Credits" xml:space="preserve">
    <!--DEVELOPER NAME(S) GOES HERE. SEPARATE WITH &#xA;-->
    <value>Nicholas Logozzo https://github.com/nlogozzo
Colaboradores en GitHub ❤️ https://github.com/nlogozzo/NickvisionTubeConverter/graphs/contributors</value>
  </data>
  <data name="Designers.Credits" xml:space="preserve">
    <!--DESIGNER NAME(S) GOES HERE. SEPARATE WITH &#xA;-->
    <value>Nicholas Logozzo https://github.com/nlogozzo
Fyodor Sobolev https://github.com/fsobolev
DaPigGuy https://github.com/DaPigGuy</value>
  </data>
  <data name="OK" xml:space="preserve">
    <value>Vale</value>
  </data>
  <data name="Yes" xml:space="preserve">
    <value>Sí</value>
  </data>
  <data name="No" xml:space="preserve">
    <value>No</value>
  </data>
  <data name="Cancel" xml:space="preserve">
    <value>Cancelar</value>
  </data>
  <data name="Downloads" xml:space="preserve">
    <value>Descargas</value>
  </data>
  <data name="Preferences" xml:space="preserve">
    <!--Mostly used in GNOME-->
    <value>Preferencias</value>
  </data>
  <data name="Quit" xml:space="preserve">
    <value>Salir</value>
  </data>
  <data name="DependencyDownload" xml:space="preserve">
    <value>Descargando las dependencias necesarias...

(Esto puede llevar algún tiempo)</value>
  </data>
  <data name="DependencyError" xml:space="preserve">
    <value>No se han podido descargar las dependencias. Reinicie la aplicación e inténtelo de nuevo.</value>
  </data>
  <data name="AddDownload" xml:space="preserve">
    <value>Añadir descarga</value>
  </data>
  <data name="AddDownload.Tooltip" xml:space="preserve">
    <value>Añadir descarga (Ctrl+N)</value>
  </data>
  <data name="NoDownloads.Description" xml:space="preserve">
    <value>Añadir una descarga para comenzar.</value>
  </data>
  <data name="Greeting.Afternoon" xml:space="preserve">
    <!-- Shown from noon to 6pm -->
    <value>¡Buenas tardes!</value>
  </data>
  <data name="Greeting.Evening" xml:space="preserve">
    <!-- Shown from 6pm to mignight -->
    <value>¡Buenas noches!</value>
  </data>
  <data name="Greeting.Night" xml:space="preserve">
    <!-- Shown from midnight to 6am -->
    <!-- IMPORTANT: do not just translate literally, use whatever is natural for your language -->
    <value>¡Buenos días!</value>
  </data>
  <data name="Subtitle.None" xml:space="preserve">
    <value>Ninguno</value>
  </data>
  <data name="Quality.Best" xml:space="preserve">
    <value>Mejor</value>
  </data>
  <data name="Quality.Good" xml:space="preserve">
    <value>Buena</value>
  </data>
  <data name="Quality.Worst" xml:space="preserve">
    <value>Peor</value>
  </data>
  <data name="OpenSaveFolder" xml:space="preserve">
    <value>Abrir carpeta de guardado</value>
  </data>
  <data name="RetryDownload" xml:space="preserve">
    <value>Reintentar descarga</value>
  </data>
  <data name="Success" xml:space="preserve">
    <value>Éxito</value>
  </data>
  <data name="Error" xml:space="preserve">
    <value>Error</value>
  </data>
  <data name="Stopped" xml:space="preserve">
    <value>Detenida</value>
  </data>
  <data name="UserInterfaceDescription" xml:space="preserve">
    <value>Personalice la interfaz de usuario de la aplicación.</value>
  </data>
  <data name="Theme" xml:space="preserve">
    <value>Tema</value>
  </data>
  <data name="ThemeLight" xml:space="preserve">
    <value>Claro</value>
  </data>
  <data name="Converter" xml:space="preserve">
    <value>Conversor</value>
  </data>
  <data name="KeyboardShortcuts" xml:space="preserve">
    <value>Atajos del teclado</value>
  </data>
  <data name="Greeting.Morning" xml:space="preserve">
    <!-- Shown from 6am to noon -->
    <value>¡Buenos días!</value>
  </data>
  <data name="UserInterface" xml:space="preserve">
    <value>Interfaz de usuario</value>
  </data>
  <data name="DownloadState.Preparing" xml:space="preserve">
    <value>Preparando…</value>
  </data>
  <data name="DownloadState.Processing" xml:space="preserve">
    <value>Procesando…</value>
  </data>
  <data name="DownloadState.Downloading" xml:space="preserve">
    <value>Descargando {0:f2}% ({1})</value>
  </data>
  <data name="Translators.Credits" xml:space="preserve">
    <!--TRANSLATOR NAME(S) GOES HERE. SEPARATE WITH &#xA;-->
    <value />
  </data>
  <data name="Converter.Description" xml:space="preserve">
    <value>Personalice la configuración del conversor.</value>
  </data>
  <data name="EmbedMetadata" xml:space="preserve">
    <value>Incrustar metadatos</value>
  </data>
  <data name="EmbedMetadata.Description" xml:space="preserve">
    <value>Si está marcada, los metadatos del vídeo se incluirán en el archivo descargado.</value>
  </data>
  <data name="Application.Shortcut" xml:space="preserve">
    <value>Aplicación</value>
  </data>
  <data name="VideoUrl.Field" xml:space="preserve">
    <value>URL a los medios</value>
  </data>
  <data name="VideoUrl.Invalid" xml:space="preserve">
    <value>URL a los medios (No Válido)</value>
  </data>
  <data name="VideoUrl.Placeholder" xml:space="preserve">
    <value>Introduzca aquí la URL de los medios</value>
  </data>
  <data name="FileType.Field" xml:space="preserve">
    <value>Tipo de archivo</value>
  </data>
  <data name="Quality.Field" xml:space="preserve">
    <value>Calidad</value>
  </data>
  <data name="Subtitle.Field" xml:space="preserve">
    <value>Subtítulo</value>
  </data>
  <data name="NewFilename.Field" xml:space="preserve">
    <value>Nombre de archivo nuevo</value>
  </data>
  <data name="Preview.WinUI" xml:space="preserve">
    <value>VISTA PREVIA</value>
  </data>
  <data name="FixErrors.WinUI" xml:space="preserve">
    <value>Por favor, corrija los errores anteriores.</value>
  </data>
  <data name="ChangelogTitle.WinUI" xml:space="preserve">
    <value>¿Qué hay de nuevo?</value>
  </data>
  <data name="CreditsDialogDescription.WinUI" xml:space="preserve">
    <value>Desarrolladores:
{0}

Diseñadores:
{1}

Artistas:
{2}

Traductores:
{3}</value>
  </data>
  <data name="ThemeDescription.WinUI" xml:space="preserve">
    <value>Para cambiar el tema es necesario reiniciar la aplicación.</value>
  </data>
  <data name="RestartThemeTitle.WinUI" xml:space="preserve">
    <value>¿Reiniciar para aplicar el tema?</value>
  </data>
  <data name="RestartThemeDescription.WinUI" xml:space="preserve">
    <value>¿Desea reiniciar {0} para aplicar el tema nuevo?
Cualquier trabajo no guardado se perderá.</value>
  </data>
  <data name="MainMenu.GTK" xml:space="preserve">
    <value>Menú principal</value>
  </data>
  <data name="Summary.GTK" xml:space="preserve">
    <value>Obtener vídeo y audio de la Web</value>
  </data>
  <data name="Downloading" xml:space="preserve">
    <value>Descargando</value>
  </data>
  <data name="Queued" xml:space="preserve">
    <value>En cola</value>
  </data>
  <data name="Completed" xml:space="preserve">
    <value>Completado</value>
  </data>
  <data name="DownloadState.Waiting" xml:space="preserve">
    <value>Esperando...</value>
  </data>
  <data name="MaxNumberOfActiveDownloads" xml:space="preserve">
    <value>Número máximo de descargas activas</value>
  </data>
  <data name="ViewLog" xml:space="preserve">
    <value>Ver registro</value>
  </data>
  <data name="CopyToClipboard" xml:space="preserve">
    <value>Copiar al portapapeles</value>
  </data>
  <data name="LogCopied" xml:space="preserve">
    <value>El registro de descarga se copió al portapapeles</value>
  </data>
  <data name="DownloadFinished.Description" xml:space="preserve">
    <value>{0} ha terminado la descarga.</value>
  </data>
  <data name="Search" xml:space="preserve">
    <value>Buscar</value>
  </data>
  <data name="Back" xml:space="preserve">
    <value>Atrás</value>
  </data>
  <data name="SelectSaveFolder" xml:space="preserve">
    <value>Selecciona Guardar carpeta</value>
  </data>
  <data name="NumberVideos" xml:space="preserve">
    <value>Número de videos</value>
  </data>
  <data name="OverwriteExistingFiles" xml:space="preserve">
    <value>Sobrescribir los archivos existentes</value>
  </data>
  <data name="EditTitle" xml:space="preserve">
    <value>Editar el título</value>
  </data>
  <data name="SaveFolder.Field" xml:space="preserve">
    <value>Guardar carpeta</value>
  </data>
  <data name="SaveFolder.Invalid" xml:space="preserve">
    <value>Guardar carpeta (incorrecto)</value>
  </data>
  <data name="PasteFromClipboard" xml:space="preserve">
    <value>Pegar del portapapeles</value>
  </data>
  <data name="DownloadFinished" xml:space="preserve">
    <value>Descarga Terminada</value>
  </data>
  <data name="ValidateUrl" xml:space="preserve">
    <value>Verificar</value>
  </data>
  <data name="SupportedSites" xml:space="preserve">
    <value>Lista de sitios compatibles</value>
  </data>
  <data name="MatrixChat" xml:space="preserve">
    <value>Chat de Matrix</value>
  </data>
  <data name="DownloadFinishedWithError" xml:space="preserve">
    <value>Descarga finalizado con error</value>
  </data>
  <data name="DownloadFinishedWithError.Description" xml:space="preserve">
    <value>¡{0} ha terminado con un error!</value>
  </data>
  <data name="Speed.GiBps" xml:space="preserve">
    <value>{0:f1} Gbps</value>
  </data>
  <data name="Speed.MiBps" xml:space="preserve">
    <value>{0:f1} Mbps</value>
  </data>
  <data name="Speed.KiBps" xml:space="preserve">
    <value>{0:f1} KiBps</value>
  </data>
  <data name="Speed.Bps" xml:space="preserve">
    <value>{0:f1} Bps</value>
  </data>
  <data name="BackgroundActivityReport" xml:space="preserve">
    <value>Descargas: {0} — {1:f1}% ({2})</value>
  </data>
  <data name="FinishedWithErrors" xml:space="preserve">
    <value>¡Algunas descargas terminaron con errores!</value>
  </data>
  <data name="NoDownloadsRunning" xml:space="preserve">
    <value>No hay descargas en curso</value>
  </data>
  <data name="AllowBackground" xml:space="preserve">
    <value>Permitir la ejecución en segundo plano</value>
  </data>
  <data name="AllowBackgroundDescription" xml:space="preserve">
    <value>Ocultar la ventana en lugar de salir si hay descargas en ejecución.</value>
  </data>
  <data name="AllowBackgroundDescription.GTK" xml:space="preserve">
    <value>Ocultar la ventana en lugar de salir si hay descargas en ejecución. Mostrar el estado de la actividad en segundo plano requiere GNOME 44+</value>
  </data>
</root><|MERGE_RESOLUTION|>--- conflicted
+++ resolved
@@ -107,11 +107,7 @@
     <value>Configuración</value>
   </data>
   <data name="Description" xml:space="preserve">
-<<<<<<< HEAD
-    <value>Obtener vídeo y audio de la Web</value>
-=======
     <value>Obtén el video y el audio de la web</value>
->>>>>>> 1210387f
   </data>
   <data name="About" xml:space="preserve">
     <value>Acerca de {0}</value>
